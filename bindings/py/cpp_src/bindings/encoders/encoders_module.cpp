/* ---------------------------------------------------------------------
 * HTM Community Edition of NuPIC
 * Copyright (C) 2018, chhenning
 *               2019, David McDougall
 *
 * This program is free software: you can redistribute it and/or modify
 * it under the terms of the GNU Affero Public License version 3 as
 * published by the Free Software Foundation.
 *
 * This program is distributed in the hope that it will be useful,
 * but WITHOUT ANY WARRANTY; without even the implied warranty of
 * MERCHANTABILITY or FITNESS FOR A PARTICULAR PURPOSE.
 * See the GNU Affero Public License for more details.
 *
 * You should have received a copy of the GNU Affero Public License
 * along with this program.  If not, see http://www.gnu.org/licenses.
 * --------------------------------------------------------------------- */

/** @file
 * Encoders bindings Module file for pybind11
 */

#include <bindings/suppress_register.hpp>  //must be before pybind11.h
#include <pybind11/pybind11.h>

namespace py = pybind11;

namespace htm_ext
{
    void init_ScalarEncoder(py::module&);
    void init_RDSE(py::module&);
<<<<<<< HEAD
    void init_CoordinateEncoder(py::module&);
=======
    void init_SimHashDocumentEncoder(py::module&);
>>>>>>> 66f91865
}

using namespace htm_ext;

PYBIND11_MODULE(encoders, m) {
    m.doc() =
R"(Encoders convert values into sparse distributed representation.

There are several critical properties which all encoders must have:

    1) Semantic similarity:  Similar inputs should have high overlap.  Overlap
    decreases smoothly as inputs become less similar.  Dissimilar inputs have
    very low overlap so that the output representations are not easily confused.

    2) Stability:  The representation for an input does not change during the
    lifetime of the encoder.

    3) Sparsity: The output SDR should have a similar sparsity for all inputs and
    have enough active bits to handle noise and subsampling.

Reference: https://arxiv.org/pdf/1602.05925.pdf


CategoryEncoders:

    To encode categories of input, make a ScalarEncoder or a Random Distributed
Scalar Encoder (RDSE), and set the parameter category=True.  Then enumerate your
categories into integers before encoding them. )";

    init_ScalarEncoder(m);
    init_RDSE(m);
<<<<<<< HEAD
    init_CoordinateEncoder(m);
=======
    init_SimHashDocumentEncoder(m);
>>>>>>> 66f91865
}<|MERGE_RESOLUTION|>--- conflicted
+++ resolved
@@ -29,11 +29,8 @@
 {
     void init_ScalarEncoder(py::module&);
     void init_RDSE(py::module&);
-<<<<<<< HEAD
     void init_CoordinateEncoder(py::module&);
-=======
     void init_SimHashDocumentEncoder(py::module&);
->>>>>>> 66f91865
 }
 
 using namespace htm_ext;
@@ -65,9 +62,6 @@
 
     init_ScalarEncoder(m);
     init_RDSE(m);
-<<<<<<< HEAD
     init_CoordinateEncoder(m);
-=======
     init_SimHashDocumentEncoder(m);
->>>>>>> 66f91865
 }