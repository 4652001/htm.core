--- conflicted
+++ resolved
@@ -33,12 +33,7 @@
 
 namespace nupic_ext
 {
-<<<<<<< HEAD
-    void init_HTM(py::module&); //TODO rename HTM to TM, as it deals with TemporalMemory
-=======
-    void init_Cells4(py::module&);
     void init_TemporalMemory(py::module&);
->>>>>>> 65e0272f
     void init_SDR_Classifier(py::module&);
     void init_Spatial_Pooler(py::module&);
 
@@ -49,12 +44,7 @@
 PYBIND11_MODULE(algorithms, m) {
     m.doc() = "nupic.core.algorithms plugin"; // optional module docstring
 
-<<<<<<< HEAD
-    init_HTM(m);
-=======
     init_TemporalMemory(m);
-    init_Cells4(m);
->>>>>>> 65e0272f
     init_SDR_Classifier(m);
     init_Spatial_Pooler(m);
 }