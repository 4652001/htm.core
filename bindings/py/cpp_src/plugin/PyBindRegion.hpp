--- conflicted
+++ resolved
@@ -29,20 +29,10 @@
 #ifndef NTA_PYBIND_REGION_HPP
 #define NTA_PYBIND_REGION_HPP
 
-<<<<<<< HEAD
 #include <string>
 #include <vector>
 #include <set>
 
-=======
-// the use of 'register' keyword is removed in C++17
-// Python2.7 uses 'register' in unicodeobject.h
-#ifdef _WIN32
-#pragma warning( disable : 5033)  // MSVC
-#else
-#pragma GCC diagnostic ignored "-Wregister"  // for GCC and CLang
-#endif
->>>>>>> 226f3ccf
 
 #include <bindings/suppress_register.hpp>  //include before pybind11.h
 #include <pybind11/pybind11.h>
@@ -50,10 +40,6 @@
 #include <nupic/engine/RegionImpl.hpp>
 #include <nupic/engine/Spec.hpp>
 #include <nupic/ntypes/Value.hpp>
-
-#include <string>
-#include <vector>
-#include <set>
 
 namespace nupic
 {
