﻿# ----------------------------------------------------------------------
# Numenta Platform for Intelligent Computing (NuPIC)
# Copyright (C) 2015, Numenta, Inc.  Unless you have an agreement
# with Numenta, Inc., for a separate license for this software code, the
# following terms and conditions apply:
#
# This program is free software: you can redistribute it and/or modify
# it under the terms of the GNU Affero Public License version 3 as
# published by the Free Software Foundation.
#
# This program is distributed in the hope that it will be useful,
# but WITHOUT ANY WARRANTY; without even the implied warranty of
# MERCHANTABILITY or FITNESS FOR A PARTICULAR PURPOSE.
# See the GNU Affero Public License for more details.
#
# You should have received a copy of the GNU Affero Public License
# along with this program.  If not, see http://www.gnu.org/licenses.
#
# http://numenta.org/licenses/
# ----------------------------------------------------------------------

import argparse
import glob
import numpy
import os
import shutil
import subprocess
import sys
import tempfile

from distutils import ccompiler
from setuptools import setup, find_packages, Extension

"""
This file builds and installs the NuPIC Core bindings
"""



PY_BINDINGS = os.path.dirname(os.path.realpath(__file__))
DARWIN_PLATFORM = "darwin"
LINUX_PLATFORM = "linux"
UNIX_PLATFORMS = [LINUX_PLATFORM, DARWIN_PLATFORM]
WINDOWS_PLATFORMS = ["windows"]



def fixPath(path):
  """
  Ensures paths are correct for linux and windows
  """
  path = os.path.abspath(os.path.expanduser(path))
  if path.startswith("\\"):
    return "C:" + path

  return path



def findRequirements(platform):
  """
  Read the requirements.txt file and parse into requirements for setup's
  install_requirements option.
  """
  includePycapnp = platform not in WINDOWS_PLATFORMS
  requirementsPath = fixPath(os.path.join(PY_BINDINGS, "requirements.txt"))
  return [
    line.strip()
    for line in open(requirementsPath).readlines()
    if not line.startswith("#") and (not line.startswith("pycapnp") or includePycapnp)
  ]



def getPlatformInfo():
  """Identify platform."""
  if "linux" in sys.platform:
    platform = "linux"
  elif "darwin" in sys.platform:
    platform = "darwin"
  # win32
  elif sys.platform.startswith("win"):
    platform = "windows"
  else:
    raise Exception("Platform '%s' is unsupported!" % sys.platform)
  return platform



def printOptions(optionsDesc):
  """
  Print command line options.
  """

  print "Options:\n"

  for option in optionsDesc:
    optionUsage = "--" + option[0]
    if option[1] != "":
      optionUsage += "=[" + option[1] + "]"

    optionDesc = option[2]
    print "    " + optionUsage.ljust(30) + " = " + optionDesc



def getCommandLineOptions():

  # optionDesc = [name, value, description]
  optionsDesc = []
  optionsDesc.append(
    ["nupic-core-dir",
     "dir",
     "Absolute path to nupic.core binary release directory"]
  )
  optionsDesc.append(
    ["compiler",
    "value",
    "(optional) compiler name to use"]
  )
  optionsDesc.append(
    ["optimizations-native",
    "value",
    "(optional) enable aggressive compiler optimizations"]
  )
  optionsDesc.append(
    ["optimizations-lto",
    "value",
    "(optional) enable link-time optimizations (LTO); currently only for gcc and linker ld.gold"]
  )
  optionsDesc.append(
    ["debug",
    "value",
    "(optional) compile in mode suitable for debugging; overrides any optimizations"]
  )

  # Read command line options looking for extra options
  # For example, an user could type:
  #   python setup.py install --nupic-core-dir="path/to/release"
  # which will set the nupic.core release dir
  optionsValues = dict()
  for arg in sys.argv[:]:
    optionFound = False
    for option in optionsDesc:
      name = option[0]
      if "--" + name in arg:
        value = None
        hasValue = (option[1] != "")
        if hasValue:
          value = arg.partition("=")[2]

        optionsValues[name] = value
        sys.argv.remove(arg)
        optionFound = True
        break

    if not optionFound:
      if ("--help-nupic" in arg):
        printOptions(optionsDesc)
        sys.exit()

  return optionsValues



def getCommandLineOption(name, options):
  if name is None or options is None:
    return False
  if name in options:
    return options[name]



def getExtensionFiles(platform):
  if platform in WINDOWS_PLATFORMS:
    libExtension = "dll"
  else:
    libExtension = "so"
  libNames = ("algorithms", "engine_internal", "math")
  swigPythonFiles = ["{}.py".format(name) for name in libNames]
  swigLibFiles = ["_{}.{}".format(name, libExtension) for name in libNames]
  files = [os.path.join(PY_BINDINGS, "nupic", "bindings", name)
           for name in list(swigPythonFiles + swigLibFiles)]

  for f in files:
    if not os.path.exists(f):
      generateExtensions()
      break

  return files



def generateExtensions():
  tmpDir = tempfile.mkdtemp()
  cwd = os.getcwd()
  try:
    scriptsDir = os.path.join(tmpDir, "scripts")
    releaseDir = os.path.join(tmpDir, "release")
    pyExtensionsDir = os.path.join(PY_BINDINGS, "nupic", "bindings")
    os.mkdir(scriptsDir)
    os.chdir(scriptsDir)
    subprocess.check_call(
        ["cmake", REPO_DIR, "-DCMAKE_INSTALL_PREFIX={}".format(releaseDir),
         "-DPY_EXTENSIONS_DIR={}".format(pyExtensionsDir)])
    subprocess.check_call(["make", "-j3"])
    subprocess.check_call(["make", "install"])
  finally:
    shutil.rmtree(tmpDir, ignore_errors=True)
    os.chdir(cwd)



if __name__ == "__main__":
  cwd = os.getcwd()
  os.chdir(PY_BINDINGS)

  options = getCommandLineOptions()
  platform = getPlatformInfo()

  print "NumPy version: {}".format(numpy.__version__)
  print "Bindings directory: {}".format(PY_BINDINGS)

  try:
    if platform == DARWIN_PLATFORM and not "ARCHFLAGS" in os.environ:
      raise Exception("To build NuPIC Core bindings in OS X, you must "
                      "`export ARCHFLAGS=\"-arch x86_64\"`.")

    buildEgg = False
    for arg in sys.argv[:]:
      if arg == "bdist_egg":
        buildEgg = True

    # Run CMake if extension files are missing.
    getExtensionFiles(platform)

    # Copy the proto files into the proto Python package.
    destDir = os.path.relpath(os.path.join("nupic", "proto"))
    for protoPath in glob.glob(os.path.relpath(os.path.join(
        "..", "..", "src", "nupic", "proto", "*.capnp"))):
      shutil.copy(protoPath, destDir)

    print "\nSetup SWIG Python module"
    setup(
      name="nupic.bindings",
      version="0.2.2",
      namespace_packages=["nupic"],
<<<<<<< HEAD
      install_requires=findRequirements(),
      packages=find_packages(),
      package_data={
          "nupic.proto": ["*.capnp"],
          "nupic.bindings": ["*.so", "*.dll"],
      },
      zip_safe=False,
=======
      install_requires=findRequirements(platform),
>>>>>>> c9e65667
      description="Numenta Platform for Intelligent Computing - bindings",
      author="Numenta",
      author_email="help@numenta.org",
      url="https://github.com/numenta/nupic.core",
      long_description = "Python bindings for nupic core.",
      classifiers=[
        "Programming Language :: Python",
        "Programming Language :: Python :: 2",
        "License :: OSI Approved :: GNU Affero General Public License v3 or later (AGPLv3+)",
        "Operating System :: MacOS :: MacOS X",
        "Operating System :: POSIX :: Linux",
        "Operating System :: Microsoft :: Windows",
        # It has to be "5 - Production/Stable" or else pypi rejects it!
        "Development Status :: 5 - Production/Stable",
        "Environment :: Console",
        "Intended Audience :: Science/Research",
        "Topic :: Scientific/Engineering :: Artificial Intelligence"
      ],
    )
  finally:
    os.chdir(cwd)<|MERGE_RESOLUTION|>--- conflicted
+++ resolved
@@ -245,17 +245,13 @@
       name="nupic.bindings",
       version="0.2.2",
       namespace_packages=["nupic"],
-<<<<<<< HEAD
-      install_requires=findRequirements(),
+      install_requires=findRequirements(platform),
       packages=find_packages(),
       package_data={
           "nupic.proto": ["*.capnp"],
           "nupic.bindings": ["*.so", "*.dll"],
       },
       zip_safe=False,
-=======
-      install_requires=findRequirements(platform),
->>>>>>> c9e65667
       description="Numenta Platform for Intelligent Computing - bindings",
       author="Numenta",
       author_email="help@numenta.org",
