--- conflicted
+++ resolved
@@ -196,13 +196,6 @@
 )
 
 set(types_files
-<<<<<<< HEAD
-    nupic/types/BasicType.cpp
-    nupic/types/BasicType.hpp
-=======
-    nupic/types/ClassifierResult.cpp
-    nupic/types/ClassifierResult.hpp
->>>>>>> fa4948b6
     nupic/types/Exception.hpp
     nupic/types/Types.hpp
     nupic/types/Serializable.hpp
