/* ---------------------------------------------------------------------
 * Numenta Platform for Intelligent Computing (NuPIC)
 * Copyright (C) 2013-2016, Numenta, Inc.  Unless you have an agreement
 * with Numenta, Inc., for a separate license for this software code, the
 * following terms and conditions apply:
 *
 * This program is free software: you can redistribute it and/or modify
 * it under the terms of the GNU Affero Public License version 3 as
 * published by the Free Software Foundation.
 *
 * This program is distributed in the hope that it will be useful,
 * but WITHOUT ANY WARRANTY; without even the implied warranty of
 * MERCHANTABILITY or FITNESS FOR A PARTICULAR PURPOSE.
 * See the GNU Affero Public License for more details.
 *
 * You should have received a copy of the GNU Affero Public License
 * along with this program.  If not, see http://www.gnu.org/licenses.
 *
 * http://numenta.org/licenses/
 * ----------------------------------------------------------------------
 */

/** @file
 * Implementation of unit tests for TemporalMemory
 */

#include <cstring>
#include <fstream>
#include <nupic/math/StlIo.hpp>
#include <nupic/types/Types.hpp>
#include <nupic/types/Sdr.hpp>
#include <nupic/utils/Log.hpp>
#include <stdio.h>

#include "gtest/gtest.h"
#include <nupic/algorithms/TemporalMemory.hpp>


namespace testing {

using namespace nupic::algorithms::temporal_memory;
using namespace nupic::algorithms::connections;
using namespace nupic::sdr;
using namespace std;
#define EPSILON 0.0000001


TEST(TemporalMemoryTest, testInitInvalidParams) {
  TemporalMemory tm1;
  // Invalid columnDimensions
  EXPECT_ANY_THROW(tm1.initialize({}, 32));
  // Invalid cellsPerColumn
  EXPECT_ANY_THROW(tm1.initialize({2048}, 0));
  EXPECT_NO_THROW(tm1.initialize({2048}, 32));
}

/**
 * If you call compute with unsorted input, it should throw an exception.
 */
TEST(TemporalMemoryTest, testCheckInputs_UnsortedColumns) {
  TemporalMemory tm(
      /*columnDimensions*/ {32},
      /*cellsPerColumn*/ 4,
      /*activationThreshold*/ 3,
      /*initialPermanence*/ 0.21f,
      /*connectedPermanence*/ 0.50f,
      /*minThreshold*/ 2,
      /*maxNewSynapseCount*/ 3,
      /*permanenceIncrement*/ 0.10f,
      /*permanenceDecrement*/ 0.10f,
      /*predictedSegmentDecrement*/ 0.0f,
      /*seed*/ 42);

  const UInt activeColumns[4] = {1u, 3u, 2u, 4u};

  EXPECT_THROW(tm.compute(4, activeColumns), exception);
}


/**
 * When a predicted column is activated, only the predicted cells in the
 * columns should be activated.
 */
TEST(TemporalMemoryTest, ActivateCorrectlyPredictiveCells) {
  TemporalMemory tm(
      /*columnDimensions*/ {32},
      /*cellsPerColumn*/ 4,
      /*activationThreshold*/ 3,
      /*initialPermanence*/ 0.21f,
      /*connectedPermanence*/ 0.50f,
      /*minThreshold*/ 2,
      /*maxNewSynapseCount*/ 3,
      /*permanenceIncrement*/ 0.10f,
      /*permanenceDecrement*/ 0.10f,
      /*predictedSegmentDecrement*/ 0.0f,
      /*seed*/ 42);

  const UInt numActiveColumns = 1;
  const UInt previousActiveColumns[1] = {0};
  const UInt activeColumns[1] = {1};
  const vector<CellIdx> previousActiveCells = {0, 1, 2, 3};
  const vector<CellIdx> expectedActiveCells = {4};

  Segment activeSegment = tm.createSegment(expectedActiveCells[0]);
  tm.connections.createSynapse(activeSegment, previousActiveCells[0], 0.5f);
  tm.connections.createSynapse(activeSegment, previousActiveCells[1], 0.5f);
  tm.connections.createSynapse(activeSegment, previousActiveCells[2], 0.5f);
  tm.connections.createSynapse(activeSegment, previousActiveCells[3], 0.5f);

  tm.compute(numActiveColumns, previousActiveColumns, true);
  tm.activateDendrites();
  ASSERT_EQ(expectedActiveCells, tm.getPredictiveCells().getSparse());
  tm.compute(numActiveColumns, activeColumns, true);

  EXPECT_EQ(expectedActiveCells, tm.getActiveCells());
}

/**
 * When an unpredicted column is activated, every cell in the column should
 * become active.
 */
TEST(TemporalMemoryTest, BurstUnpredictedColumns) {
  TemporalMemory tm(
      /*columnDimensions*/ {32},
      /*cellsPerColumn*/ 4,
      /*activationThreshold*/ 3,
      /*initialPermanence*/ 0.21f,
      /*connectedPermanence*/ 0.50f,
      /*minThreshold*/ 2,
      /*maxNewSynapseCount*/ 3,
      /*permanenceIncrement*/ 0.10f,
      /*permanenceDecrement*/ 0.10f,
      /*predictedSegmentDecrement*/ 0.0f,
      /*seed*/ 42);

  const UInt activeColumns[1] = {0};
  const vector<CellIdx> burstingCells = {0, 1, 2, 3};

  tm.compute(1, activeColumns, true);

  EXPECT_EQ(burstingCells, tm.getActiveCells());
}

/**
 * When the TemporalMemory receives zero active columns, it should still
 * compute the active cells, winner cells, and predictive cells. All should be
 * empty.
 */
TEST(TemporalMemoryTest, ZeroActiveColumns) {
  TemporalMemory tm(
      /*columnDimensions*/ {32},
      /*cellsPerColumn*/ 4,
      /*activationThreshold*/ 3,
      /*initialPermanence*/ 0.21f,
      /*connectedPermanence*/ 0.50f,
      /*minThreshold*/ 2,
      /*maxNewSynapseCount*/ 3,
      /*permanenceIncrement*/ 0.10f,
      /*permanenceDecrement*/ 0.10f,
      /*predictedSegmentDecrement*/ 0.02f,
      /*seed*/ 42);


  // Make some cells predictive.
  const UInt previousActiveColumns[1] = {0};
  const vector<CellIdx> previousActiveCells = {0, 1, 2, 3};
  const vector<CellIdx> expectedActiveCells = {4};

  Segment segment = tm.createSegment(expectedActiveCells[0]);
  tm.connections.createSynapse(segment, previousActiveCells[0], 0.5f);
  tm.connections.createSynapse(segment, previousActiveCells[1], 0.5f);
  tm.connections.createSynapse(segment, previousActiveCells[2], 0.5f);
  tm.connections.createSynapse(segment, previousActiveCells[3], 0.5f);
  tm.compute(1, previousActiveColumns, true);
  ASSERT_FALSE(tm.getActiveCells().empty());
  ASSERT_FALSE(tm.getWinnerCells().empty());
  tm.activateDendrites();
  ASSERT_FALSE(tm.getPredictiveCells().getSum() == 0);

  EXPECT_NO_THROW(tm.compute(0, nullptr, true)) << "failed with empty compute";
  EXPECT_TRUE(tm.getActiveCells().empty());
  EXPECT_TRUE(tm.getWinnerCells().empty());
  tm.activateDendrites();
  EXPECT_TRUE(tm.getPredictiveCells().getSum() == 0);
}

/**
 * All predicted active cells are winner cells, even when learning is
 * disabled.
 */
TEST(TemporalMemoryTest, PredictedActiveCellsAreAlwaysWinners) {
  TemporalMemory tm(
      /*columnDimensions*/ {32},
      /*cellsPerColumn*/ 4,
      /*activationThreshold*/ 3,
      /*initialPermanence*/ 0.21f,
      /*connectedPermanence*/ 0.50f,
      /*minThreshold*/ 2,
      /*maxNewSynapseCount*/ 3,
      /*permanenceIncrement*/ 0.10f,
      /*permanenceDecrement*/ 0.10f,
      /*predictedSegmentDecrement*/ 0.0f,
      /*seed*/ 42);

  const UInt numActiveColumns = 1;
  const UInt previousActiveColumns[1] = {0};
  const UInt activeColumns[1] = {1};
  const vector<CellIdx> previousActiveCells = {0, 1, 2, 3};
  const vector<CellIdx> expectedWinnerCells = {4, 6};

  Segment activeSegment1 = tm.createSegment(expectedWinnerCells[0]);
  tm.connections.createSynapse(activeSegment1, previousActiveCells[0], 0.5f);
  tm.connections.createSynapse(activeSegment1, previousActiveCells[1], 0.5f);
  tm.connections.createSynapse(activeSegment1, previousActiveCells[2], 0.5f);

  Segment activeSegment2 = tm.createSegment(expectedWinnerCells[1]);
  tm.connections.createSynapse(activeSegment2, previousActiveCells[0], 0.5f);
  tm.connections.createSynapse(activeSegment2, previousActiveCells[1], 0.5f);
  tm.connections.createSynapse(activeSegment2, previousActiveCells[2], 0.5f);

  tm.compute(numActiveColumns, previousActiveColumns, false);
  tm.compute(numActiveColumns, activeColumns, false);

  EXPECT_EQ(expectedWinnerCells, tm.getWinnerCells());
}

/**
 * One cell in each bursting column is a winner cell, even when learning is
 * disabled.
 */
TEST(TemporalMemoryTest, ChooseOneWinnerCellInBurstingColumn) {
  TemporalMemory tm(
      /*columnDimensions*/ {32},
      /*cellsPerColumn*/ 4,
      /*activationThreshold*/ 3,
      /*initialPermanence*/ 0.21f,
      /*connectedPermanence*/ 0.50,
      /*minThreshold*/ 2,
      /*maxNewSynapseCount*/ 3,
      /*permanenceIncrement*/ 0.10f,
      /*permanenceDecrement*/ 0.10f,
      /*predictedSegmentDecrement*/ 0.0f,
      /*seed*/ 42);

  const UInt activeColumns[1] = {0};
  const set<CellIdx> burstingCells = {0, 1, 2, 3};

  tm.compute(1, activeColumns, false);

  vector<CellIdx> winnerCells = tm.getWinnerCells();
  ASSERT_EQ(1ul, winnerCells.size());
  EXPECT_TRUE(burstingCells.find(winnerCells[0]) != burstingCells.end());
}

/**
 * Active segments on predicted active cells should be reinforced. Active
 * synapses should be reinforced, inactive synapses should be punished.
 */
TEST(TemporalMemoryTest, ReinforceCorrectlyActiveSegments) {
  TemporalMemory tm(
      /*columnDimensions*/ {32},
      /*cellsPerColumn*/ 4,
      /*activationThreshold*/ 3,
      /*initialPermanence*/ 0.2f,
      /*connectedPermanence*/ 0.50f,
      /*minThreshold*/ 2,
      /*maxNewSynapseCount*/ 4,
      /*permanenceIncrement*/ 0.10f,
      /*permanenceDecrement*/ 0.08f,
      /*predictedSegmentDecrement*/ 0.02f,
      /*seed*/ 42);

  const UInt numActiveColumns = 1;
  const UInt previousActiveColumns[1] = {0};
  const vector<CellIdx> previousActiveCells = {0, 1, 2, 3};
  const UInt activeColumns[1] = {1};
  const vector<CellIdx> activeCells = {5};
  const CellIdx activeCell = 5;

  Segment activeSegment = tm.createSegment(activeCell);
  Synapse activeSynapse1 =
      tm.connections.createSynapse(activeSegment, previousActiveCells[0], 0.5f);
  Synapse activeSynapse2 =
      tm.connections.createSynapse(activeSegment, previousActiveCells[1], 0.5f);
  Synapse activeSynapse3 =
      tm.connections.createSynapse(activeSegment, previousActiveCells[2], 0.5f);
  Synapse inactiveSynapse =
      tm.connections.createSynapse(activeSegment, 81, 0.5f);

  tm.compute(numActiveColumns, previousActiveColumns, true);
  tm.compute(numActiveColumns, activeColumns, true);

  EXPECT_NEAR(0.6, tm.connections.dataForSynapse(activeSynapse1).permanence,
              EPSILON);
  EXPECT_NEAR(0.6, tm.connections.dataForSynapse(activeSynapse2).permanence,
              EPSILON);
  EXPECT_NEAR(0.6, tm.connections.dataForSynapse(activeSynapse3).permanence,
              EPSILON);
  EXPECT_NEAR(0.42, tm.connections.dataForSynapse(inactiveSynapse).permanence,
              EPSILON);
}

/**
 * The best matching segment in a bursting column should be reinforced. Active
 * synapses should be strengthened, and inactive synapses should be weakened.
 */
TEST(TemporalMemoryTest, ReinforceSelectedMatchingSegmentInBurstingColumn) {
  TemporalMemory tm(
      /*columnDimensions*/ {32},
      /*cellsPerColumn*/ 4,
      /*activationThreshold*/ 3,
      /*initialPermanence*/ 0.21f,
      /*connectedPermanence*/ 0.50f,
      /*minThreshold*/ 2,
      /*maxNewSynapseCount*/ 3,
      /*permanenceIncrement*/ 0.10f,
      /*permanenceDecrement*/ 0.08f,
      /*predictedSegmentDecrement*/ 0.0f,
      /*seed*/ 42);

  const UInt numActiveColumns = 1;
  const UInt previousActiveColumns[1] = {0};
  const UInt activeColumns[1] = {1};
  const vector<CellIdx> previousActiveCells = {0, 1, 2, 3};
  const vector<CellIdx> burstingCells = {4, 5, 6, 7};

  Segment selectedMatchingSegment = tm.createSegment(burstingCells[0]);
  Synapse activeSynapse1 = tm.connections.createSynapse(
      selectedMatchingSegment, previousActiveCells[0], 0.3f);
  Synapse activeSynapse2 = tm.connections.createSynapse(
      selectedMatchingSegment, previousActiveCells[1], 0.3f);
  Synapse activeSynapse3 = tm.connections.createSynapse(
      selectedMatchingSegment, previousActiveCells[2], 0.3f);
  Synapse inactiveSynapse =
      tm.connections.createSynapse(selectedMatchingSegment, 81, 0.3f);

  // Add some competition.
  Segment otherMatchingSegment = tm.createSegment(burstingCells[1]);
  tm.connections.createSynapse(otherMatchingSegment, previousActiveCells[0],
                               0.3f);
  tm.connections.createSynapse(otherMatchingSegment, previousActiveCells[1],
                               0.3f);
  tm.connections.createSynapse(otherMatchingSegment, 81, 0.3f);

  tm.compute(numActiveColumns, previousActiveColumns, true);
  tm.compute(numActiveColumns, activeColumns, true);

  EXPECT_NEAR(0.4f, tm.connections.dataForSynapse(activeSynapse1).permanence,
              EPSILON);
  EXPECT_NEAR(0.4f, tm.connections.dataForSynapse(activeSynapse2).permanence,
              EPSILON);
  EXPECT_NEAR(0.4f, tm.connections.dataForSynapse(activeSynapse3).permanence,
              EPSILON);
  EXPECT_NEAR(0.22f, tm.connections.dataForSynapse(inactiveSynapse).permanence,
              EPSILON);
}

/**
 * When a column bursts, don't reward or punish matching-but-not-selected
 * segments.
 */
TEST(TemporalMemoryTest,
     NoChangeToNonselectedMatchingSegmentsInBurstingColumn) {
  TemporalMemory tm(
      /*columnDimensions*/ {32},
      /*cellsPerColumn*/ 4,
      /*activationThreshold*/ 3,
      /*initialPermanence*/ 0.21f,
      /*connectedPermanence*/ 0.50f,
      /*minThreshold*/ 2,
      /*maxNewSynapseCount*/ 3,
      /*permanenceIncrement*/ 0.10f,
      /*permanenceDecrement*/ 0.08f,
      /*predictedSegmentDecrement*/ 0.0f,
      /*seed*/ 42);

  const UInt previousActiveColumns[1] = {0};
  const UInt activeColumns[1] = {1};
  const vector<CellIdx> previousActiveCells = {0, 1, 2, 3};
  const vector<CellIdx> burstingCells = {4, 5, 6, 7};

  Segment selectedMatchingSegment = tm.createSegment(burstingCells[0]);
  tm.connections.createSynapse(selectedMatchingSegment, previousActiveCells[0],
                               0.3f);
  tm.connections.createSynapse(selectedMatchingSegment, previousActiveCells[1],
                               0.3f);
  tm.connections.createSynapse(selectedMatchingSegment, previousActiveCells[2],
                               0.3f);
  tm.connections.createSynapse(selectedMatchingSegment, 81, 0.3f);

  Segment otherMatchingSegment = tm.createSegment(burstingCells[1]);
  Synapse activeSynapse1 = tm.connections.createSynapse(
      otherMatchingSegment, previousActiveCells[0], 0.3f);
  Synapse activeSynapse2 = tm.connections.createSynapse(
      otherMatchingSegment, previousActiveCells[1], 0.3f);
  Synapse inactiveSynapse =
      tm.connections.createSynapse(otherMatchingSegment, 81, 0.3f);

  tm.compute(1, previousActiveColumns, true);
  tm.compute(1, activeColumns, true);

  EXPECT_NEAR(0.3f, tm.connections.dataForSynapse(activeSynapse1).permanence,
              EPSILON);
  EXPECT_NEAR(0.3f, tm.connections.dataForSynapse(activeSynapse2).permanence,
              EPSILON);
  EXPECT_NEAR(0.3f, tm.connections.dataForSynapse(inactiveSynapse).permanence,
              EPSILON);
}

/**
 * When a predicted column is activated, don't reward or punish
 * matching-but-not-active segments anywhere in the column.
 */
TEST(TemporalMemoryTest, NoChangeToMatchingSegmentsInPredictedActiveColumn) {
  TemporalMemory tm(
      /*columnDimensions*/ {32},
      /*cellsPerColumn*/ 4,
      /*activationThreshold*/ 3,
      /*initialPermanence*/ 0.21f,
      /*connectedPermanence*/ 0.50f,
      /*minThreshold*/ 2,
      /*maxNewSynapseCount*/ 3,
      /*permanenceIncrement*/ 0.10f,
      /*permanenceDecrement*/ 0.10f,
      /*predictedSegmentDecrement*/ 0.0f,
      /*seed*/ 42);

  const UInt previousActiveColumns[1] = {0};
  const UInt activeColumns[1] = {1};
  const vector<CellIdx> previousActiveCells = {0, 1, 2, 3};
  const vector<CellIdx> expectedActiveCells = {4};
  const vector<CellIdx> otherBurstingCells = {5, 6, 7};

  Segment activeSegment = tm.createSegment(expectedActiveCells[0]);
  tm.connections.createSynapse(activeSegment, previousActiveCells[0], 0.5f);
  tm.connections.createSynapse(activeSegment, previousActiveCells[1], 0.5f);
  tm.connections.createSynapse(activeSegment, previousActiveCells[2], 0.5f);
  tm.connections.createSynapse(activeSegment, previousActiveCells[3], 0.5f);

  Segment matchingSegmentOnSameCell = tm.createSegment(expectedActiveCells[0]);
  Synapse synapse1 = tm.connections.createSynapse(matchingSegmentOnSameCell,
                                                  previousActiveCells[0], 0.3f);
  Synapse synapse2 = tm.connections.createSynapse(matchingSegmentOnSameCell,
                                                  previousActiveCells[1], 0.3f);

  Segment matchingSegmentOnOtherCell = tm.createSegment(otherBurstingCells[0]);
  Synapse synapse3 = tm.connections.createSynapse(matchingSegmentOnOtherCell,
                                                  previousActiveCells[0], 0.3f);
  Synapse synapse4 = tm.connections.createSynapse(matchingSegmentOnOtherCell,
                                                  previousActiveCells[1], 0.3f);

  tm.compute(1, previousActiveColumns, true);
  tm.activateDendrites();
  ASSERT_EQ(expectedActiveCells, tm.getPredictiveCells().getSparse());
  tm.compute(1, activeColumns, true);

  EXPECT_NEAR(0.3f, tm.connections.dataForSynapse(synapse1).permanence, EPSILON);
  EXPECT_NEAR(0.3f, tm.connections.dataForSynapse(synapse2).permanence, EPSILON);
  EXPECT_NEAR(0.3f, tm.connections.dataForSynapse(synapse3).permanence, EPSILON);
  EXPECT_NEAR(0.3f, tm.connections.dataForSynapse(synapse4).permanence, EPSILON);
}

/**
 * When growing a new segment, if there are no previous winner cells, don't
 * even grow the segment. It will never match.
 */
TEST(TemporalMemoryTest, NoNewSegmentIfNotEnoughWinnerCells) {
  TemporalMemory tm(
      /*columnDimensions*/ {32},
      /*cellsPerColumn*/ 4,
      /*activationThreshold*/ 3,
      /*initialPermanence*/ 0.21f,
      /*connectedPermanence*/ 0.50f,
      /*minThreshold*/ 2,
      /*maxNewSynapseCount*/ 2,
      /*permanenceIncrement*/ 0.10f,
      /*permanenceDecrement*/ 0.10f,
      /*predictedSegmentDecrement*/ 0.0f,
      /*seed*/ 42);

  const UInt zeroColumns[1] = {0}; // MSVC requires at least one element.
  const UInt activeColumns[1] = {0};

  tm.compute(0, zeroColumns);  // The actual size of the array is not relevent.
  tm.compute(1, activeColumns);

  EXPECT_EQ(0ul, tm.connections.numSegments());
}

/**
 * When growing a new segment, if the number of previous winner cells is above
 * maxNewSynapseCount, grow maxNewSynapseCount synapses.
 */
TEST(TemporalMemoryTest, NewSegmentAddSynapsesToSubsetOfWinnerCells) {
  TemporalMemory tm(
      /*columnDimensions*/ {32},
      /*cellsPerColumn*/ 4,
      /*activationThreshold*/ 3,
      /*initialPermanence*/ 0.21f,
      /*connectedPermanence*/ 0.50,
      /*minThreshold*/ 2,
      /*maxNewSynapseCount*/ 2,
      /*permanenceIncrement*/ 0.10f,
      /*permanenceDecrement*/ 0.10f,
      /*predictedSegmentDecrement*/ 0.0f,
      /*seed*/ 42);

  const UInt previousActiveColumns[3] = {0, 1, 2};
  const UInt activeColumns[1] = {4};

  tm.compute(3, previousActiveColumns);

  vector<CellIdx> prevWinnerCells = tm.getWinnerCells();
  ASSERT_EQ(3ul, prevWinnerCells.size());

  tm.compute(1, activeColumns);

  vector<CellIdx> winnerCells = tm.getWinnerCells();
  ASSERT_EQ(1ul, winnerCells.size());
  vector<Segment> segments = tm.connections.segmentsForCell(winnerCells[0]);
  ASSERT_EQ(1ul, segments.size());
  vector<Synapse> synapses = tm.connections.synapsesForSegment(segments[0]);
  ASSERT_EQ(2ul, synapses.size());
  for (Synapse synapse : synapses) {
    SynapseData synapseData = tm.connections.dataForSynapse(synapse);
    EXPECT_NEAR(0.21, synapseData.permanence, EPSILON);
    EXPECT_TRUE(synapseData.presynapticCell == prevWinnerCells[0] ||
                synapseData.presynapticCell == prevWinnerCells[1] ||
                synapseData.presynapticCell == prevWinnerCells[2]);
  }
}

/**
 * When growing a new segment, if the number of previous winner cells is below
 * maxNewSynapseCount, grow synapses to all of the previous winner cells.
 */
TEST(TemporalMemoryTest, NewSegmentAddSynapsesToAllWinnerCells) {
  TemporalMemory tm(
      /*columnDimensions*/ {32},
      /*cellsPerColumn*/ 4,
      /*activationThreshold*/ 3,
      /*initialPermanence*/ 0.21f,
      /*connectedPermanence*/ 0.50f,
      /*minThreshold*/ 2,
      /*maxNewSynapseCount*/ 4,
      /*permanenceIncrement*/ 0.10f,
      /*permanenceDecrement*/ 0.10f,
      /*predictedSegmentDecrement*/ 0.0f,
      /*seed*/ 42);

  const UInt previousActiveColumns[3] = {0, 1, 2};
  const UInt activeColumns[1] = {4};

  tm.compute(3, previousActiveColumns);

  vector<CellIdx> prevWinnerCells = tm.getWinnerCells();
  ASSERT_EQ(3ul, prevWinnerCells.size());

  tm.compute(1, activeColumns);

  vector<CellIdx> winnerCells = tm.getWinnerCells();
  ASSERT_EQ(1ul, winnerCells.size());
  vector<Segment> segments = tm.connections.segmentsForCell(winnerCells[0]);
  ASSERT_EQ(1ul, segments.size());
  vector<Synapse> synapses = tm.connections.synapsesForSegment(segments[0]);
  ASSERT_EQ(3ul, synapses.size());

  vector<CellIdx> presynapticCells;
  for (Synapse synapse : synapses) {
    SynapseData synapseData = tm.connections.dataForSynapse(synapse);
    EXPECT_NEAR(0.21, synapseData.permanence, EPSILON);
    presynapticCells.push_back(synapseData.presynapticCell);
  }
  std::sort(presynapticCells.begin(), presynapticCells.end());
  EXPECT_EQ(prevWinnerCells, presynapticCells);
}

/**
 * When adding synapses to a matching segment, the final number of active
 * synapses on the segment should be maxNewSynapseCount, assuming there are
 * enough previous winner cells available to connect to.
 */
TEST(TemporalMemoryTest, MatchingSegmentAddSynapsesToSubsetOfWinnerCells) {
  TemporalMemory tm(
      /*columnDimensions*/ {32},
      /*cellsPerColumn*/ 1,
      /*activationThreshold*/ 3,
      /*initialPermanence*/ 0.21f,
      /*connectedPermanence*/ 0.50f,
      /*minThreshold*/ 1,
      /*maxNewSynapseCount*/ 3,
      /*permanenceIncrement*/ 0.10f,
      /*permanenceDecrement*/ 0.10f,
      /*predictedSegmentDecrement*/ 0.0f,
      /*seed*/ 42);

  // Use 1 cell per column so that we have easy control over the winner cells.
  const UInt previousActiveColumns[4] = {0, 1, 2, 3};
  const vector<CellIdx> prevWinnerCells = {0, 1, 2, 3};
  const UInt activeColumns[1] = {4};

  Segment matchingSegment = tm.createSegment(4);
  tm.connections.createSynapse(matchingSegment, 0, 0.5f);

  tm.compute(4, previousActiveColumns);

  ASSERT_EQ(prevWinnerCells, tm.getWinnerCells());

  tm.compute(1, activeColumns);

  vector<Synapse> synapses = tm.connections.synapsesForSegment(matchingSegment);
  ASSERT_EQ(3ul, synapses.size());
  for (SynapseIdx i = 1; i < synapses.size(); i++) {
    SynapseData synapseData = tm.connections.dataForSynapse(synapses[i]);
    EXPECT_NEAR(0.21f, synapseData.permanence, EPSILON);
    EXPECT_TRUE(synapseData.presynapticCell == prevWinnerCells[1] ||
                synapseData.presynapticCell == prevWinnerCells[2] ||
                synapseData.presynapticCell == prevWinnerCells[3]);
  }
}

/**
 * When adding synapses to a matching segment, if the number of previous
 * winner cells is lower than (maxNewSynapseCount - nActiveSynapsesOnSegment),
 * grow synapses to all the previous winner cells.
 */
TEST(TemporalMemoryTest, MatchingSegmentAddSynapsesToAllWinnerCells) {
  TemporalMemory tm(
      /*columnDimensions*/ {32},
      /*cellsPerColumn*/ 1,
      /*activationThreshold*/ 3,
      /*initialPermanence*/ 0.21f,
      /*connectedPermanence*/ 0.50f,
      /*minThreshold*/ 1,
      /*maxNewSynapseCount*/ 3,
      /*permanenceIncrement*/ 0.10f,
      /*permanenceDecrement*/ 0.10f,
      /*predictedSegmentDecrement*/ 0.0f,
      /*seed*/ 42);

  // Use 1 cell per column so that we have easy control over the winner cells.
  const UInt previousActiveColumns[2] = {0, 1};
  const vector<CellIdx> prevWinnerCells = {0, 1};
  const UInt activeColumns[1] = {4};

  Segment matchingSegment = tm.createSegment(4);
  tm.connections.createSynapse(matchingSegment, 0, 0.5f);

  tm.compute(2, previousActiveColumns);

  ASSERT_EQ(prevWinnerCells, tm.getWinnerCells());

  tm.compute(1, activeColumns);

  vector<Synapse> synapses = tm.connections.synapsesForSegment(matchingSegment);
  ASSERT_EQ(2ul, synapses.size());

  SynapseData synapseData = tm.connections.dataForSynapse(synapses[1]);
  EXPECT_NEAR(0.21, synapseData.permanence, EPSILON);
  EXPECT_EQ(prevWinnerCells[1], synapseData.presynapticCell);
}

/**
 * When a segment becomes active, grow synapses to previous winner cells.
 *
 * The number of grown synapses is calculated from the "matching segment"
 * overlap, not the "active segment" overlap.
 */
TEST(TemporalMemoryTest, ActiveSegmentGrowSynapsesAccordingToPotentialOverlap) {
  TemporalMemory tm(
      /*columnDimensions*/ {32},
      /*cellsPerColumn*/ 1,
      /*activationThreshold*/ 2,
      /*initialPermanence*/ 0.21f,
      /*connectedPermanence*/ 0.50f,
      /*minThreshold*/ 1,
      /*maxNewSynapseCount*/ 4,
      /*permanenceIncrement*/ 0.10f,
      /*permanenceDecrement*/ 0.10f,
      /*predictedSegmentDecrement*/ 0.0f,
      /*seed*/ 42);

  // Use 1 cell per column so that we have easy control over the winner cells.
  const UInt previousActiveColumns[5] = {0, 1, 2, 3, 4};
  const vector<CellIdx> prevWinnerCells = {0, 1, 2, 3, 4};
  const UInt activeColumns[1] = {5};

  Segment activeSegment = tm.createSegment(5);
  tm.connections.createSynapse(activeSegment, 0, 0.5f);
  tm.connections.createSynapse(activeSegment, 1, 0.5f);
  tm.connections.createSynapse(activeSegment, 2, 0.2f);

  tm.compute(5, previousActiveColumns);

  ASSERT_EQ(prevWinnerCells, tm.getWinnerCells());

  tm.compute(1, activeColumns);

  vector<Synapse> synapses = tm.connections.synapsesForSegment(activeSegment);

  ASSERT_EQ(4ul, synapses.size());

  SynapseData synapseData = tm.connections.dataForSynapse(synapses[3]);
  EXPECT_NEAR(0.21, synapseData.permanence, EPSILON);
  EXPECT_TRUE(synapseData.presynapticCell == prevWinnerCells[3] ||
              synapseData.presynapticCell == prevWinnerCells[4]);
}

/**
 * When a synapse is punished for contributing to a wrong prediction, if its
 * permanence falls to 0 it should be destroyed.
 */
TEST(TemporalMemoryTest, DestroyWeakSynapseOnWrongPrediction) {
  TemporalMemory tm(
      /*columnDimensions*/ {32},
      /*cellsPerColumn*/ 4,
      /*activationThreshold*/ 3,
      /*initialPermanence*/ 0.2f,
      /*connectedPermanence*/ 0.50f,
      /*minThreshold*/ 2,
      /*maxNewSynapseCount*/ 4,
      /*permanenceIncrement*/ 0.10f,
      /*permanenceDecrement*/ 0.10f,
      /*predictedSegmentDecrement*/ 0.02f,
      /*seed*/ 42);

  const UInt numActiveColumns = 1;
  const UInt previousActiveColumns[1] = {0};
  const vector<CellIdx> previousActiveCells = {0, 1, 2, 3};
  const UInt activeColumns[1] = {2};
  const CellIdx expectedActiveCell = 5;

  Segment activeSegment = tm.createSegment(expectedActiveCell);
  tm.connections.createSynapse(activeSegment, previousActiveCells[0], 0.5f);
  tm.connections.createSynapse(activeSegment, previousActiveCells[1], 0.5f);
  tm.connections.createSynapse(activeSegment, previousActiveCells[2], 0.5f);

  // Weak synapse.
  tm.connections.createSynapse(activeSegment, previousActiveCells[3], 0.015f);

  tm.compute(numActiveColumns, previousActiveColumns, true);
  tm.compute(numActiveColumns, activeColumns, true);

  EXPECT_EQ(3ul, tm.connections.numSynapses(activeSegment));
}

/**
 * When a synapse is punished for not contributing to a right prediction, if
 * its permanence falls to 0 it should be destroyed.
 */
TEST(TemporalMemoryTest, DestroyWeakSynapseOnActiveReinforce) {
  TemporalMemory tm(
      /*columnDimensions*/ {32},
      /*cellsPerColumn*/ 4,
      /*activationThreshold*/ 3,
      /*initialPermanence*/ 0.2f,
      /*connectedPermanence*/ 0.50f,
      /*minThreshold*/ 2,
      /*maxNewSynapseCount*/ 4,
      /*permanenceIncrement*/ 0.10f,
      /*permanenceDecrement*/ 0.10f,
      /*predictedSegmentDecrement*/ 0.02f,
      /*seed*/ 42);

  const UInt numActiveColumns = 1;
  const UInt previousActiveColumns[1] = {0};
  const vector<CellIdx> previousActiveCells = {0, 1, 2, 3};
  const UInt activeColumns[1] = {1};
  const CellIdx activeCell = 5;

  Segment activeSegment = tm.createSegment(activeCell);
  tm.connections.createSynapse(activeSegment, previousActiveCells[0], 0.5f);
  tm.connections.createSynapse(activeSegment, previousActiveCells[1], 0.5f);
  tm.connections.createSynapse(activeSegment, previousActiveCells[2], 0.5f);

  // Weak inactive synapse.
  tm.connections.createSynapse(activeSegment, 81, 0.09f);

  tm.compute(numActiveColumns, previousActiveColumns, true);
  tm.compute(numActiveColumns, activeColumns, true);

  EXPECT_EQ(3ul, tm.connections.numSynapses(activeSegment));
}

/**
 * When a segment adds synapses and it runs over maxSynapsesPerSegment, it
 * should make room by destroying synapses with the lowest permanence.
 */
TEST(TemporalMemoryTest, RecycleWeakestSynapseToMakeRoomForNewSynapse) {
  TemporalMemory tm(
      /*columnDimensions*/ {32},
      /*cellsPerColumn*/ 1,
      /*activationThreshold*/ 3,
      /*initialPermanence*/ 0.21f,
      /*connectedPermanence*/ 0.50f,
      /*minThreshold*/ 1,
      /*maxNewSynapseCount*/ 3,
      /*permanenceIncrement*/ 0.02f,
      /*permanenceDecrement*/ 0.02f,
      /*predictedSegmentDecrement*/ 0.0f,
      /*seed*/ 42,
      /*maxSegmentsPerCell*/ 255,
      /*maxSynapsesPerSegment*/ 4);

  // Use 1 cell per column so that we have easy control over the winner cells.
  const UInt previousActiveColumns[3] = {1, 2, 3};
  const vector<CellIdx> prevWinnerCells = {1, 2, 3};
  const UInt activeColumns[1] = {4};

  Segment matchingSegment = tm.createSegment(4);

  // Create a weak synapse. Make sure it's not so weak that
  // permanenceDecrement destroys it.
  tm.connections.createSynapse(matchingSegment, 0, 0.11f);

  // Create a synapse that will match.
  tm.connections.createSynapse(matchingSegment, 1, 0.20f);

  // Create a synapse with a high permanence.
  tm.connections.createSynapse(matchingSegment, 31, 0.6f);

  // Activate a synapse on the segment, making it "matching".
  tm.compute(3, previousActiveColumns);

  ASSERT_EQ(prevWinnerCells, tm.getWinnerCells());

  // Now mark the segment as "correct" by activating its cell.
  tm.compute(1, activeColumns);

  // There should now be 3 synapses, and none of them should be to cell 0.
  const vector<Synapse> &synapses =
      tm.connections.synapsesForSegment(matchingSegment);
  ASSERT_EQ(4ul, synapses.size());

  std::set<CellIdx> presynapticCells;
  for (Synapse synapse : synapses) {
    presynapticCells.insert(
        tm.connections.dataForSynapse(synapse).presynapticCell);
  }

  std::set<CellIdx> expected = {1, 2, 3, 31};
  EXPECT_EQ(expected, presynapticCells);
}

/**
 * When a cell adds a segment and it runs over maxSegmentsPerCell, it should
 * make room by destroying the least recently active segment.
 */
TEST(TemporalMemoryTest,
     RecycleLeastRecentlyActiveSegmentToMakeRoomForNewSegment) {
  TemporalMemory tm(
      /*columnDimensions*/ {32},
      /*cellsPerColumn*/ 1,
      /*activationThreshold*/ 3,
      /*initialPermanence*/ 0.50f,
      /*connectedPermanence*/ 0.50f,
      /*minThreshold*/ 2,
      /*maxNewSynapseCount*/ 3,
      /*permanenceIncrement*/ 0.02f,
      /*permanenceDecrement*/ 0.02f,
      /*predictedSegmentDecrement*/ 0.0f,
      /*seed*/ 42,
      /*maxSegmentsPerCell*/ 2);

  const UInt previousActiveColumns1[3] = {0, 1, 2};
  const UInt previousActiveColumns2[3] = {3, 4, 5};
  const UInt previousActiveColumns3[3] = {6, 7, 8};
  const UInt activeColumns[1] = {9};

  tm.compute(3, previousActiveColumns1);
  tm.compute(1, activeColumns);

  ASSERT_EQ(1ul, tm.connections.numSegments(9));
  Segment oldestSegment = tm.connections.segmentsForCell(9)[0];

  tm.reset();
  tm.compute(3, previousActiveColumns2);
  tm.compute(1, activeColumns);

  ASSERT_EQ(2ul, tm.connections.numSegments(9));

  set<CellIdx> oldPresynaptic;
  for (Synapse synapse : tm.connections.synapsesForSegment(oldestSegment)) {
    oldPresynaptic.insert(
        tm.connections.dataForSynapse(synapse).presynapticCell);
  }

  tm.reset();
  tm.compute(3, previousActiveColumns3);
  tm.compute(1, activeColumns);

  ASSERT_EQ(2ul, tm.connections.numSegments(9));

  // Verify none of the segments are connected to the cells the old segment
  // was connected to.

  for (Segment segment : tm.connections.segmentsForCell(9)) {
    set<CellIdx> newPresynaptic;
    for (Synapse synapse : tm.connections.synapsesForSegment(segment)) {
      newPresynaptic.insert(
          tm.connections.dataForSynapse(synapse).presynapticCell);
    }

    vector<CellIdx> intersection;
    std::set_intersection(oldPresynaptic.begin(), oldPresynaptic.end(),
                          newPresynaptic.begin(), newPresynaptic.end(),
                          std::back_inserter(intersection));

    vector<CellIdx> expected = {};
    EXPECT_EQ(expected, intersection);
  }
}

/**
 * When a segment's number of synapses falls to 0, the segment should be
 * destroyed.
 */
TEST(TemporalMemoryTest, DestroySegmentsWithTooFewSynapsesToBeMatching) {
  TemporalMemory tm(
      /*columnDimensions*/ {32},
      /*cellsPerColumn*/ 4,
      /*activationThreshold*/ 3,
      /*initialPermanence*/ 0.2f,
      /*connectedPermanence*/ 0.50f,
      /*minThreshold*/ 2,
      /*maxNewSynapseCount*/ 4,
      /*permanenceIncrement*/ 0.10f,
      /*permanenceDecrement*/ 0.10f,
      /*predictedSegmentDecrement*/ 0.02f,
      /*seed*/ 42);

  const UInt numActiveColumns = 1;
  const UInt previousActiveColumns[1] = {0};
  const vector<CellIdx> previousActiveCells = {0, 1, 2, 3};
  const UInt activeColumns[1] = {2};
  const CellIdx expectedActiveCell = 5;

  Segment matchingSegment = tm.createSegment(expectedActiveCell);
  tm.connections.createSynapse(matchingSegment, previousActiveCells[0], 0.015f);
  tm.connections.createSynapse(matchingSegment, previousActiveCells[1], 0.015f);
  tm.connections.createSynapse(matchingSegment, previousActiveCells[2], 0.015f);
  tm.connections.createSynapse(matchingSegment, previousActiveCells[3], 0.015f);

  tm.compute(numActiveColumns, previousActiveColumns, true);
  tm.compute(numActiveColumns, activeColumns, true);

  EXPECT_EQ(0ul, tm.connections.numSegments(expectedActiveCell));
}

/**
 * When a column with a matching segment isn't activated, punish the matching
 * segment.
 *
 * To exercise the implementation:
 *
 *  - Use cells before, between, and after the active columns.
 *  - Use segments that are matching-but-not-active and matching-and-active.
 */
TEST(TemporalMemoryTest, PunishMatchingSegmentsInInactiveColumns) {
  TemporalMemory tm(
      /*columnDimensions*/ {32},
      /*cellsPerColumn*/ 4,
      /*activationThreshold*/ 3,
      /*initialPermanence*/ 0.2f,
      /*connectedPermanence*/ 0.50f,
      /*minThreshold*/ 2,
      /*maxNewSynapseCount*/ 4,
      /*permanenceIncrement*/ 0.10f,
      /*permanenceDecrement*/ 0.10f,
      /*predictedSegmentDecrement*/ 0.02f,
      /*seed*/ 42);

  const UInt numActiveColumns = 1;
  const UInt previousActiveColumns[1] = {0};
  const vector<CellIdx> previousActiveCells = {0, 1, 2, 3};
  const UInt activeColumns[1] = {1};
  const CellIdx previousInactiveCell = 81;

  Segment activeSegment = tm.createSegment(42);
  Synapse activeSynapse1 =
      tm.connections.createSynapse(activeSegment, previousActiveCells[0], 0.5f);
  Synapse activeSynapse2 =
      tm.connections.createSynapse(activeSegment, previousActiveCells[1], 0.5f);
  Synapse activeSynapse3 =
      tm.connections.createSynapse(activeSegment, previousActiveCells[2], 0.5f);
  Synapse inactiveSynapse1 =
      tm.connections.createSynapse(activeSegment, previousInactiveCell, 0.5f);

  Segment matchingSegment = tm.createSegment(43);
  Synapse activeSynapse4 = tm.connections.createSynapse(
      matchingSegment, previousActiveCells[0], 0.5f);
  Synapse activeSynapse5 = tm.connections.createSynapse(
      matchingSegment, previousActiveCells[1], 0.5f);
  Synapse inactiveSynapse2 =
      tm.connections.createSynapse(matchingSegment, previousInactiveCell, 0.5f);

  tm.compute(numActiveColumns, previousActiveColumns, true);
  tm.compute(numActiveColumns, activeColumns, true);

  EXPECT_NEAR(0.48f, tm.connections.dataForSynapse(activeSynapse1).permanence,
              EPSILON);
  EXPECT_NEAR(0.48f, tm.connections.dataForSynapse(activeSynapse2).permanence,
              EPSILON);
  EXPECT_NEAR(0.48f, tm.connections.dataForSynapse(activeSynapse3).permanence,
              EPSILON);
  EXPECT_NEAR(0.48f, tm.connections.dataForSynapse(activeSynapse4).permanence,
              EPSILON);
  EXPECT_NEAR(0.48f, tm.connections.dataForSynapse(activeSynapse5).permanence,
              EPSILON);
  EXPECT_NEAR(0.50f, tm.connections.dataForSynapse(inactiveSynapse1).permanence,
              EPSILON);
  EXPECT_NEAR(0.50f, tm.connections.dataForSynapse(inactiveSynapse2).permanence,
              EPSILON);
}

/**
 * In a bursting column with no matching segments, a segment should be added
 * to the cell with the fewest segments. When there's a tie, choose randomly.
 */
TEST(TemporalMemoryTest, AddSegmentToCellWithFewestSegments) {
  bool grewOnCell1 = false;
  bool grewOnCell2 = false;
  for (UInt seed = 0; seed < 100; seed++) {
    TemporalMemory tm(
        /*columnDimensions*/ {32},
        /*cellsPerColumn*/ 4,
        /*activationThreshold*/ 3,
        /*initialPermanence*/ 0.2f,
        /*connectedPermanence*/ 0.50f,
        /*minThreshold*/ 2,
        /*maxNewSynapseCount*/ 4,
        /*permanenceIncrement*/ 0.10f,
        /*permanenceDecrement*/ 0.10f,
        /*predictedSegmentDecrement*/ 0.02f,
        /*seed*/ seed);

    // enough for 4 winner cells
    const UInt previousActiveColumns[4] = {1, 2, 3, 4};
    const UInt activeColumns[1] = {0};
    const vector<CellIdx> previousActiveCells = {4, 5, 6,
                                                 7}; // (there are more)
    vector<CellIdx> nonmatchingCells = {0, 3};
    vector<CellIdx> activeCells = {0, 1, 2, 3};

    Segment segment1 = tm.createSegment(nonmatchingCells[0]);
    tm.connections.createSynapse(segment1, previousActiveCells[0], 0.5f);
    Segment segment2 = tm.createSegment(nonmatchingCells[1]);
    tm.connections.createSynapse(segment2, previousActiveCells[1], 0.5f);

    tm.compute(4, previousActiveColumns, true);
    tm.compute(1, activeColumns, true);

    ASSERT_EQ(activeCells, tm.getActiveCells());

    EXPECT_EQ(3ul, tm.connections.numSegments());
    EXPECT_EQ(1ul, tm.connections.segmentsForCell(0).size());
    EXPECT_EQ(1ul, tm.connections.segmentsForCell(3).size());
    EXPECT_EQ(1ul, tm.connections.numSynapses(segment1));
    EXPECT_EQ(1ul, tm.connections.numSynapses(segment2));

    vector<Segment> segments = tm.connections.segmentsForCell(1);
    if (segments.empty()) {
      vector<Segment> segments2 = tm.connections.segmentsForCell(2);
      EXPECT_FALSE(segments2.empty());
      grewOnCell2 = true;
      segments.insert(segments.end(), segments2.begin(), segments2.end());
    } else {
      grewOnCell1 = true;
    }

    ASSERT_EQ(1ul, segments.size());
    vector<Synapse> synapses = tm.connections.synapsesForSegment(segments[0]);
    EXPECT_EQ(4ul, synapses.size());

    set<CellIdx> columnChecklist(previousActiveColumns,
                                 previousActiveColumns + 4);

    for (Synapse synapse : synapses) {
      SynapseData synapseData = tm.connections.dataForSynapse(synapse);
      EXPECT_NEAR(0.2, synapseData.permanence, EPSILON);

      UInt32 column = (UInt)tm.columnForCell(synapseData.presynapticCell);
      auto position = columnChecklist.find(column);
      EXPECT_NE(columnChecklist.end(), position);
      columnChecklist.erase(position);
    }
    EXPECT_TRUE(columnChecklist.empty());
  }

  EXPECT_TRUE(grewOnCell1);
  EXPECT_TRUE(grewOnCell2);
}

/**
 * When the best matching segment has more than maxNewSynapseCount matching
 * synapses, don't grow new synapses. This test is specifically aimed at
 * unexpected behavior with negative numbers and unsigned integers.
 */
TEST(TemporalMemoryTest, MaxNewSynapseCountOverflow) {
  TemporalMemory tm(
      /*columnDimensions*/ {32},
      /*cellsPerColumn*/ 4,
      /*activationThreshold*/ 3,
      /*initialPermanence*/ 0.2f,
      /*connectedPermanence*/ 0.50f,
      /*minThreshold*/ 2,
      /*maxNewSynapseCount*/ 4,
      /*permanenceIncrement*/ 0.10f,
      /*permanenceDecrement*/ 0.10f,
      /*predictedSegmentDecrement*/ 0.02f,
      /*seed*/ 42);

  Segment segment = tm.createSegment(8);
  tm.connections.createSynapse(segment, 0, 0.2f);
  tm.connections.createSynapse(segment, 1, 0.2f);
  tm.connections.createSynapse(segment, 2, 0.2f);
  tm.connections.createSynapse(segment, 3, 0.2f);
  tm.connections.createSynapse(segment, 4, 0.2f);
  Synapse sampleSynapse = tm.connections.createSynapse(segment, 5, 0.2f);
  tm.connections.createSynapse(segment, 6, 0.2f);
  tm.connections.createSynapse(segment, 7, 0.2f);

  const UInt previousActiveColumns[4] = {0, 1, 3, 4};
  tm.compute(4, previousActiveColumns);
  tm.activateDendrites();

  ASSERT_EQ(1ul, tm.getMatchingSegments().size());

  const UInt activeColumns[1] = {2};
  tm.compute(1, activeColumns);

  // Make sure the segment has learned.
  ASSERT_NEAR(0.3, tm.connections.dataForSynapse(sampleSynapse).permanence,
              EPSILON);

  EXPECT_EQ(8ul, tm.connections.numSynapses(segment));
}

/**
 * With learning disabled, generate some predicted active columns, predicted
 * inactive columns, and nonpredicted active columns. The connections should
 * not change.
 */
TEST(TemporalMemoryTest, ConnectionsNeverChangeWhenLearningDisabled) {
  TemporalMemory tm(
      /*columnDimensions*/ {32},
      /*cellsPerColumn*/ 4,
      /*activationThreshold*/ 3,
      /*initialPermanence*/ 0.2f,
      /*connectedPermanence*/ 0.50f,
      /*minThreshold*/ 2,
      /*maxNewSynapseCount*/ 4,
      /*permanenceIncrement*/ 0.10f,
      /*permanenceDecrement*/ 0.10f,
      /*predictedSegmentDecrement*/ 0.02f,
      /*seed*/ 42);

  const UInt previousActiveColumns[1] = {0};
  const vector<CellIdx> previousActiveCells = {0, 1, 2, 3};
  const UInt activeColumns[2] = {
      1, // predicted
      2  // bursting
  };
  const CellIdx previousInactiveCell = 81;
  const vector<CellIdx> expectedActiveCells = {4};

  Segment correctActiveSegment = tm.createSegment(expectedActiveCells[0]);
  tm.connections.createSynapse(correctActiveSegment, previousActiveCells[0],
                               0.5f);
  tm.connections.createSynapse(correctActiveSegment, previousActiveCells[1],
                               0.5f);
  tm.connections.createSynapse(correctActiveSegment, previousActiveCells[2],
                               0.5f);

  Segment wrongMatchingSegment = tm.createSegment(43);
  tm.connections.createSynapse(wrongMatchingSegment, previousActiveCells[0],
                               0.5f);
  tm.connections.createSynapse(wrongMatchingSegment, previousActiveCells[1],
                               0.5f);
  tm.connections.createSynapse(wrongMatchingSegment, previousInactiveCell, 0.5f);

  Connections before = tm.connections;

  tm.compute(1, previousActiveColumns, false);
  tm.compute(2, activeColumns, false);

  EXPECT_EQ(before, tm.connections);
}

/**
 * Destroy some segments then verify that the maxSegmentsPerCell is still
 * correctly applied.
 */
TEST(TemporalMemoryTest, DestroySegmentsThenReachLimit) {
  TemporalMemory tm(
      /*columnDimensions*/ {32},
      /*cellsPerColumn*/ 1,
      /*activationThreshold*/ 3,
      /*initialPermanence*/ 0.50f,
      /*connectedPermanence*/ 0.50f,
      /*minThreshold*/ 2,
      /*maxNewSynapseCount*/ 3,
      /*permanenceIncrement*/ 0.02f,
      /*permanenceDecrement*/ 0.02f,
      /*predictedSegmentDecrement*/ 0.0f,
      /*seed*/ 42,
      /*maxSegmentsPerCell*/ 2);

  {
    Segment segment1 = tm.createSegment(11);
    Segment segment2 = tm.createSegment(11);
    ASSERT_EQ(2ul, tm.connections.numSegments());
    tm.connections.destroySegment(segment1);
    tm.connections.destroySegment(segment2);
    ASSERT_EQ(0ul, tm.connections.numSegments());
  }

  {
    tm.createSegment(11);
    EXPECT_EQ(1ul, tm.connections.numSegments());
    tm.createSegment(11);
    EXPECT_EQ(2ul, tm.connections.numSegments());
    tm.createSegment(11);
    EXPECT_EQ(2ul, tm.connections.numSegments());
    EXPECT_EQ(2ul, tm.connections.numSegments(11));
  }
}

/**
 * Creates many segments on a cell, until hits segment limit. Then creates
 * another segment, and checks that it destroyed the least recently used
 * segment and created a new one in its place.
 */
TEST(TemporalMemoryTest, CreateSegmentDestroyOld) {
  TemporalMemory tm(
      /*columnDimensions*/ {32},
      /*cellsPerColumn*/ 1,
      /*activationThreshold*/ 3,
      /*initialPermanence*/ 0.50f,
      /*connectedPermanence*/ 0.50f,
      /*minThreshold*/ 2,
      /*maxNewSynapseCount*/ 3,
      /*permanenceIncrement*/ 0.02f,
      /*permanenceDecrement*/ 0.02f,
      /*predictedSegmentDecrement*/ 0.0f,
      /*seed*/ 42,
      /*maxSegmentsPerCell*/ 2);

  Segment segment1 = tm.createSegment(12);

  tm.connections.createSynapse(segment1, 1, 0.5f);
  tm.connections.createSynapse(segment1, 2, 0.5f);
  tm.connections.createSynapse(segment1, 3, 0.5f);

  // Let some time pass.
  tm.compute(0, nullptr);
  tm.compute(0, nullptr);
  tm.compute(0, nullptr);

  // Create a segment with 1 synapse.
  Segment segment2 = tm.createSegment(12);
  tm.connections.createSynapse(segment2, 1, 0.5f);

  tm.compute(0, nullptr);

  // Give the first segment some activity.
  const UInt activeColumns[3] = {1, 2, 3};
  tm.compute(3, activeColumns);
  tm.activateDendrites();
  ASSERT_EQ( tm.getActiveSegments(), vector<Segment>({ segment1 }) );
  tm.compute(0, nullptr);

  // Create a new segment with two synapses.
  Segment segment3 = tm.createSegment(12);
  tm.connections.createSynapse(segment3, 1, 0.5);
  tm.connections.createSynapse(segment3, 2, 0.5);

  vector<Segment> segments = tm.connections.segmentsForCell(12);
  ASSERT_EQ(2ul, segments.size());

  // Verify first segment is still there with the same synapses.
  vector<Synapse> synapses1 = tm.connections.synapsesForSegment(segment1);
  ASSERT_EQ(3ul, synapses1.size());
  ASSERT_EQ(1ul, tm.connections.dataForSynapse(synapses1[0]).presynapticCell);
  ASSERT_EQ(2ul, tm.connections.dataForSynapse(synapses1[1]).presynapticCell);
  ASSERT_EQ(3ul, tm.connections.dataForSynapse(synapses1[2]).presynapticCell);

  // Verify second segment has been replaced.
  ASSERT_EQ(2ul, tm.connections.numSynapses(segments[1]));
}

/**
 * Hit the maxSegmentsPerCell threshold multiple times. Make sure it works
 * more than once.
 */
TEST(ConnectionsTest, ReachSegmentLimitMultipleTimes) {
  TemporalMemory tm(
      /*columnDimensions*/ {32},
      /*cellsPerColumn*/ 1,
      /*activationThreshold*/ 3,
      /*initialPermanence*/ 0.50f,
      /*connectedPermanence*/ 0.50f,
      /*minThreshold*/ 2,
      /*maxNewSynapseCount*/ 3,
      /*permanenceIncrement*/ 0.02f,
      /*permanenceDecrement*/ 0.02f,
      /*predictedSegmentDecrement*/ 0.0f,
      /*seed*/ 42,
      /*maxSegmentsPerCell*/ 2);

  tm.createSegment(10);
  ASSERT_EQ(1ul, tm.connections.numSegments());
  tm.createSegment(10);
  ASSERT_EQ(2ul, tm.connections.numSegments());
  tm.createSegment(10);
  ASSERT_EQ(2ul, tm.connections.numSegments());
  tm.createSegment(10);
  EXPECT_EQ(2ul, tm.connections.numSegments());
}

TEST(TemporalMemoryTest, testColumnForCell1D) {
  TemporalMemory tm;
  tm.initialize(vector<UInt>{2048}, 5);

  ASSERT_EQ(0ul, tm.columnForCell(0));
  ASSERT_EQ(0ul, tm.columnForCell(4));
  ASSERT_EQ(1ul, tm.columnForCell(5));
  ASSERT_EQ(2047ul, tm.columnForCell(10239));
}

TEST(TemporalMemoryTest, testColumnForCell2D) {
  TemporalMemory tm;
  tm.initialize(vector<UInt>{64, 64}, 4);

  ASSERT_EQ(0ul, tm.columnForCell(0));
  ASSERT_EQ(0ul, tm.columnForCell(3));
  ASSERT_EQ(1ul, tm.columnForCell(4));
  ASSERT_EQ(4095ul, tm.columnForCell(16383));
}

TEST(TemporalMemoryTest, testColumnForCellInvalidCell) {
  TemporalMemory tm;
  tm.initialize(vector<UInt>{64, 64}, 4);

  EXPECT_NO_THROW(tm.columnForCell(16383));
  //does not throw in Release build (as NTA_ASSERT)
#ifndef NDEBUG
  EXPECT_THROW(tm.columnForCell(16384), std::exception);
  EXPECT_THROW(tm.columnForCell(-1), std::exception);
#endif
}

TEST(TemporalMemoryTest, testCellsToColumns)
{
  TemporalMemory tm;
  tm.initialize(vector<UInt>{3}, 3); // TM 3 cols x 3 cells per col

  auto correctDims = tm.getColumnDimensions();
  correctDims.push_back(tm.getCellsPerColumn());
  SDR v1(correctDims);
  v1.setSparse(SDR_sparse_t{4,5,8});
  const SDR_sparse_t expected {1u, 2u};

  auto res = tm.cellsToColumns(v1);
  ASSERT_EQ(res.getSparse(), expected);

  v1.setSparse(SDR_sparse_t{}); // empty sparse array
  res = tm.cellsToColumns(v1);
  EXPECT_TRUE(res.getSparse().empty());

  SDR larger({10,10, 3});
  EXPECT_ANY_THROW(tm.cellsToColumns(larger));

  SDR wrongDims({3*3}); //matches numberOfCells, but dimensions are incorrect
  EXPECT_ANY_THROW(tm.cellsToColumns(wrongDims));
};


TEST(TemporalMemoryTest, testNumberOfColumns) {
  TemporalMemory tm;
  tm.initialize(vector<UInt>{64, 64}, 32);

  size_t numOfColumns = tm.numberOfColumns();
  ASSERT_EQ(numOfColumns, 64ull * 64ull);
}

TEST(TemporalMemoryTest, testNumberOfCells) {
  TemporalMemory tm;
  tm.initialize(vector<UInt>{64, 64}, 32);

  size_t numberOfCells = tm.numberOfCells();
  ASSERT_EQ(numberOfCells, 64ull * 64ull * 32ull);
}

void serializationTestPrepare(TemporalMemory &tm) {
  // Create an active segment and a two matching segments.
  // Destroy a few to exercise the code.
  Segment destroyMe1 = tm.createSegment(4);
  tm.connections.destroySegment(destroyMe1);

  Segment activeSegment = tm.createSegment(4);
  tm.connections.createSynapse(activeSegment, 0, 0.5f);
  tm.connections.createSynapse(activeSegment, 1, 0.5f);
  Synapse destroyMe2 = tm.connections.createSynapse(activeSegment, 42, 0.5f);
  tm.connections.destroySynapse(destroyMe2);
  tm.connections.createSynapse(activeSegment, 2, 0.5f);
  tm.connections.createSynapse(activeSegment, 3, 0.5f);

  Segment matchingSegment1 = tm.createSegment(8);
  tm.connections.createSynapse(matchingSegment1, 0, 0.4f);
  tm.connections.createSynapse(matchingSegment1, 1, 0.4f);
  tm.connections.createSynapse(matchingSegment1, 2, 0.4f);

  Segment matchingSegment2 = tm.createSegment(9);
  tm.connections.createSynapse(matchingSegment2, 0, 0.4f);
  tm.connections.createSynapse(matchingSegment2, 1, 0.4f);
  tm.connections.createSynapse(matchingSegment2, 2, 0.4f);
  tm.connections.createSynapse(matchingSegment2, 3, 0.4f);

  UInt activeColumns[] = {0};
  tm.compute(1, activeColumns);
  tm.activateDendrites();

  ASSERT_EQ(1ul, tm.getActiveSegments().size());
  ASSERT_EQ(3ul, tm.getMatchingSegments().size());
}

void serializationTestVerify(TemporalMemory &tm) {
  // Activate 3 columns. One has an active segment, one has two
  // matching segments, and one has none. One column should be
  // predicted, the others should burst, there should be four
  // segments total, and they should have the correct permanences
  // and synapse counts.

  const vector<UInt> prevWinnerCells = tm.getWinnerCells();
  ASSERT_EQ(1ul, prevWinnerCells.size());

  UInt activeColumns[] = {1, 2, 3};
  tm.compute(3, activeColumns);

  // Verify the correct cells were activated.
  EXPECT_EQ((vector<UInt>{4, 8, 9, 10, 11, 12, 13, 14, 15}),
            tm.getActiveCells());
  const vector<UInt> winnerCells = tm.getWinnerCells();
  ASSERT_EQ(3ul, winnerCells.size());
  EXPECT_EQ(4ul, winnerCells[0]);
  EXPECT_EQ(9ul, winnerCells[1]);

  EXPECT_EQ(4ul, tm.connections.numSegments());

  // Verify the active segment learned.
  ASSERT_EQ(1ul, tm.connections.numSegments(4));
  Segment activeSegment = tm.connections.segmentsForCell(4)[0];
  const vector<Synapse> syns1 =
      tm.connections.synapsesForSegment(activeSegment);
  ASSERT_EQ(4ul, syns1.size());
  EXPECT_EQ(0ul, tm.connections.dataForSynapse(syns1[0]).presynapticCell);
  EXPECT_NEAR(0.6, tm.connections.dataForSynapse(syns1[0]).permanence, EPSILON);
  EXPECT_EQ(1ul, tm.connections.dataForSynapse(syns1[1]).presynapticCell);
  EXPECT_NEAR(0.6, tm.connections.dataForSynapse(syns1[1]).permanence, EPSILON);
  EXPECT_EQ(2ul, tm.connections.dataForSynapse(syns1[2]).presynapticCell);
  EXPECT_NEAR(0.6, tm.connections.dataForSynapse(syns1[2]).permanence, EPSILON);
  EXPECT_EQ(3ul, tm.connections.dataForSynapse(syns1[3]).presynapticCell);
  EXPECT_NEAR(0.6, tm.connections.dataForSynapse(syns1[3]).permanence, EPSILON);

  // Verify the non-best matching segment is unchanged.
  ASSERT_EQ(1ul, tm.connections.numSegments(8));
  Segment matchingSegment1 = tm.connections.segmentsForCell(8)[0];
  const vector<Synapse> syns2 =
      tm.connections.synapsesForSegment(matchingSegment1);
  ASSERT_EQ(3ul, syns2.size());
  EXPECT_EQ(0ul, tm.connections.dataForSynapse(syns2[0]).presynapticCell);
  EXPECT_NEAR(0.4, tm.connections.dataForSynapse(syns2[0]).permanence, EPSILON);
  EXPECT_EQ(1ul, tm.connections.dataForSynapse(syns2[1]).presynapticCell);
  EXPECT_NEAR(0.4, tm.connections.dataForSynapse(syns2[1]).permanence, EPSILON);
  EXPECT_EQ(2ul, tm.connections.dataForSynapse(syns2[2]).presynapticCell);
  EXPECT_NEAR(0.4, tm.connections.dataForSynapse(syns2[2]).permanence, EPSILON);

  // Verify the best matching segment learned.
  ASSERT_EQ(1ul, tm.connections.numSegments(9));
  Segment matchingSegment2 = tm.connections.segmentsForCell(9)[0];
  const vector<Synapse> syns3 =
      tm.connections.synapsesForSegment(matchingSegment2);
  ASSERT_EQ(4ul, syns3.size());
  EXPECT_EQ(0ul, tm.connections.dataForSynapse(syns3[0]).presynapticCell);
  EXPECT_NEAR(0.5, tm.connections.dataForSynapse(syns3[0]).permanence, EPSILON);
  EXPECT_EQ(1ul, tm.connections.dataForSynapse(syns3[1]).presynapticCell);
  EXPECT_NEAR(0.5, tm.connections.dataForSynapse(syns3[1]).permanence, EPSILON);
  EXPECT_EQ(2ul, tm.connections.dataForSynapse(syns3[2]).presynapticCell);
  EXPECT_NEAR(0.5, tm.connections.dataForSynapse(syns3[2]).permanence, EPSILON);
  EXPECT_EQ(3ul, tm.connections.dataForSynapse(syns3[3]).presynapticCell);
  EXPECT_NEAR(0.5, tm.connections.dataForSynapse(syns3[3]).permanence, EPSILON);

  // Verify the winner cell in the last column grew a segment.
  const UInt winnerCell = winnerCells[2];
  EXPECT_GE(winnerCell, 12u);
  EXPECT_LT(winnerCell, 16u);
  ASSERT_EQ(1ul, tm.connections.numSegments(winnerCell));
  Segment newSegment = tm.connections.segmentsForCell(winnerCell)[0];
  const vector<Synapse> syns4 = tm.connections.synapsesForSegment(newSegment);
  ASSERT_EQ(1ul, syns4.size());
  EXPECT_EQ(prevWinnerCells[0],
            tm.connections.dataForSynapse(syns4[0]).presynapticCell);
  EXPECT_NEAR(0.21, tm.connections.dataForSynapse(syns4[0]).permanence,
              EPSILON);
}

TEST(TemporalMemoryTest, testSaveLoad) {
  TemporalMemory tm1(
      /*columnDimensions*/ {32},
      /*cellsPerColumn*/ 4,
      /*activationThreshold*/ 3,
      /*initialPermanence*/ 0.21f,
      /*connectedPermanence*/ 0.50f,
      /*minThreshold*/ 2,
      /*maxNewSynapseCount*/ 3,
      /*permanenceIncrement*/ 0.10f,
      /*permanenceDecrement*/ 0.10f,
      /*predictedSegmentDecrement*/ 0.0f,
      /*seed*/ 42);

  serializationTestPrepare(tm1);

  // Using binary streaming
  stringstream ss;
  tm1.save(ss);

  TemporalMemory tm2;
  tm2.load(ss);

  ASSERT_TRUE(tm1 == tm2);

  serializationTestVerify(tm2);
}

TEST(TemporalMemoryTest, testSaveArLoadAr) {
  TemporalMemory tm1(
      /*columnDimensions*/ {32},
      /*cellsPerColumn*/ 4,
      /*activationThreshold*/ 3,
      /*initialPermanence*/ 0.21f,
      /*connectedPermanence*/ 0.50f,
      /*minThreshold*/ 2,
      /*maxNewSynapseCount*/ 3,
      /*permanenceIncrement*/ 0.10f,
      /*permanenceDecrement*/ 0.10f,
      /*predictedSegmentDecrement*/ 0.0f,
      /*seed*/ 42);

  serializationTestPrepare(tm1);

  // Using Cereal Serialization
  stringstream ss1;
  tm1.saveToStream_ar(ss1);

  TemporalMemory tm2;
  tm2.loadFromStream_ar(ss1);

  ASSERT_TRUE(tm1 == tm2);

  serializationTestVerify(tm2);

}


/*
 * Test compute( extraActive, extraWinners )
 *
 * This test runs an artificial pattern through the TM.   At 10% column
 * sparsity, there are not enough active cells to reach the activation threshold
 * (12 < 13), unless the extra inputs are correctly included.  The extra inputs
 * are a copy of the current cell activity.
 */
TEST(TemporalMemoryTest, testExtraActive) {

  SDR columns({120});

  vector<SDR> pattern( 10, columns.dimensions );
  for(auto i = 0u; i < pattern.size(); i++) {
    Random rng( i + 99u );             // Use deterministic seeds for unit tests.
    auto &sdr = pattern[i];
    sdr.randomize( 0.10f, rng );
    auto &data = sdr.getSparse();
    std::sort(data.begin(), data.end());
  }

  auto tm = TemporalMemory(columns.dimensions,
    /* cellsPerColumn */               12,
    /* activationThreshold */          13,
    /* initialPermanence */            0.21f,
    /* connectedPermanence */          0.50f,
    /* minThreshold */                 10,
    /* maxNewSynapseCount */           20,
    /* permanenceIncrement */          0.10f,
    /* permanenceDecrement */          0.03f,
    /* predictedSegmentDecrement */    0.001f,
    /* seed */                         42,
    /* maxSegmentsPerCell */           255,
    /* maxSynapsesPerSegment */        255,
    /* checkInputs */                  true,
    /* extra */                        (UInt)(columns.size * 12u));
  Real anom = 1.0f;

  // Look at the pattern.
  for(UInt trial = 0; trial < 20; trial++) {
    tm.reset();
    vector<UInt> extraActive;
    vector<UInt> extraWinners;
    for(const auto &x : pattern) {
      // Predict whats going to happen.
      tm.activateDendrites(true, extraActive, extraWinners);
<<<<<<< HEAD
      // Calculate TM output
      tm.compute(x, true);
      //update the 'hints' for next round
=======
      SDR predictedColumns = tm.cellsToColumns(tm.getPredictiveCells());
      // Calculate TM output
      tm.compute(x, true);
>>>>>>> 67f1ee22
      extraActive  = tm.getActiveCells();
      extraWinners = tm.getWinnerCells();

      // Calculate Anomaly of current input based on prior predictions.
<<<<<<< HEAD
      anom = tm.getAnomalyScore();
=======
      anom = algorithms::anomaly::computeRawAnomalyScore(x, predictedColumns);
>>>>>>> 67f1ee22
    }
  }
  ASSERT_LT( anom, 0.05f );

  // Test the test:  Verify that when the external inputs are missing this test
  // fails.
  tm.reset();
  for(const auto &x : pattern) {
    // Predict whats going to happen.
    tm.activateDendrites(true, vector<UInt>({}), vector<UInt>({}));
    auto predictedCells = tm.getPredictiveCells();
    ASSERT_TRUE( predictedCells.getSum() == 0 ); // No predictions, numActive < threshold
    // Calculate TM output
    tm.compute(x, true);
  }
}

// Uncomment these tests individually to save/load from a file.
// This is useful for ad-hoc testing of backwards-compatibility.

// TEST(TemporalMemoryTest, saveTestFile)
// {
//   TemporalMemory tm(
//     /*columnDimensions*/ {32},
//     /*cellsPerColumn*/ 4,
//     /*activationThreshold*/ 3,
//     /*initialPermanence*/ 0.21f,
//     /*connectedPermanence*/ 0.50f,
//     /*minThreshold*/ 2,
//     /*maxNewSynapseCount*/ 3,
//     /*permanenceIncrement*/ 0.10f,
//     /*permanenceDecrement*/ 0.10f,
//     /*predictedSegmentDecrement*/ 0.0f,
//     /*seed*/ 42
//     );
//
//   serializationTestPrepare(tm);
//
//   const char* filename = "TemporalMemorySerializationSave.tmp";
//   ofstream outfile;
//   outfile.open(filename, ios::binary);
//   tm.save(outfile);
//   outfile.close();
// }

// TEST(TemporalMemoryTest, loadTestFile)
// {
//   TemporalMemory tm;
//   const char* filename = "TemporalMemorySerializationSave.tmp";
//   ifstream infile(filename, ios::binary);
//   tm.load(infile);
//   infile.close();
//
//   serializationTestVerify(tm);
// }

// TEST(TemporalMemoryTest, writeTestFile)
// {
//   TemporalMemory tm(
//     /*columnDimensions*/ {32},
//     /*cellsPerColumn*/ 4,
//     /*activationThreshold*/ 3,
//     /*initialPermanence*/ 0.21f,
//     /*connectedPermanence*/ 0.50f,
//     /*minThreshold*/ 2,
//     /*maxNewSynapseCount*/ 3,
//     /*permanenceIncrement*/ 0.10f,
//     /*permanenceDecrement*/ 0.10f,
//     /*predictedSegmentDecrement*/ 0.0,
//     /*seed*/ 42
//     );

//   serializationTestPrepare(tm);

//   const char* filename = "TemporalMemorySerializationWrite.tmp";
//   ofstream outfile;
//   outfile.open(filename, ios::binary);
//   tm.write(outfile);
//   outfile.close();
// }

// TEST(TemporalMemoryTest, readTestFile)
// {
//   TemporalMemory tm;
//   const char* filename = "TemporalMemorySerializationWrite.tmp";
//   ifstream infile(filename, ios::binary);
//   tm.read(infile);
//   infile.close();

//   serializationTestVerify(tm);
// }
} // namespace<|MERGE_RESOLUTION|>--- conflicted
+++ resolved
@@ -1609,24 +1609,14 @@
     for(const auto &x : pattern) {
       // Predict whats going to happen.
       tm.activateDendrites(true, extraActive, extraWinners);
-<<<<<<< HEAD
       // Calculate TM output
       tm.compute(x, true);
       //update the 'hints' for next round
-=======
-      SDR predictedColumns = tm.cellsToColumns(tm.getPredictiveCells());
-      // Calculate TM output
-      tm.compute(x, true);
->>>>>>> 67f1ee22
       extraActive  = tm.getActiveCells();
       extraWinners = tm.getWinnerCells();
 
       // Calculate Anomaly of current input based on prior predictions.
-<<<<<<< HEAD
       anom = tm.getAnomalyScore();
-=======
-      anom = algorithms::anomaly::computeRawAnomalyScore(x, predictedColumns);
->>>>>>> 67f1ee22
     }
   }
   ASSERT_LT( anom, 0.05f );
