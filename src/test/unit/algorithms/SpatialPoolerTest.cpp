/* ---------------------------------------------------------------------
 * HTM Community Edition of NuPIC
 * Copyright (C) 2013, Numenta, Inc.
 *
 * This program is free software: you can redistribute it and/or modify
 * it under the terms of the GNU Affero Public License version 3 as
 * published by the Free Software Foundation.
 *
 * This program is distributed in the hope that it will be useful,
 * but WITHOUT ANY WARRANTY; without even the implied warranty of
 * MERCHANTABILITY or FITNESS FOR A PARTICULAR PURPOSE.
 * See the GNU Affero Public License for more details.
 *
 * You should have received a copy of the GNU Affero Public License
 * along with this program.  If not, see http://www.gnu.org/licenses.
 * --------------------------------------------------------------------- */

/** @file
 * Implementation of unit tests for SpatialPooler
 */

#include <algorithm>
#include <cstring>
#include <fstream>
#include <stdio.h>
#include <numeric>

#include "gtest/gtest.h"
#include <htm/algorithms/SpatialPooler.hpp>

#include <htm/utils/StlIo.hpp>
#include <htm/types/Types.hpp>
#include <htm/utils/Log.hpp>
#include <htm/os/Timer.hpp>

namespace testing {

using namespace std;
using namespace htm;

UInt countNonzero(const vector<UInt> &vec) {
  UInt count = 0;

  for (UInt x : vec) {
    if (x > 0) {
      count++;
    }
  }

  return count;
}

bool almost_eq(Real a, Real b) {
  Real diff = a - b;
  return (diff > -1e-5 && diff < 1e-5);
}

bool check_vector_eq(UInt arr[], vector<UInt> vec) {  //TODO replace with ArrayBase, VectorHelpers or teplates
  for (UInt i = 0; i < vec.size(); i++) {
    if (arr[i] != vec[i]) {
      return false;
    }
  }
  return true;
}

bool check_vector_eq(UInt arr[], vector<SynapseIdx> vec) {
  for(UInt i = 0; i < vec.size(); i++) {
    if(arr[i] != (UInt)vec[i]) return false;
  }
  return true;
}

bool check_vector_eq(Real arr[], vector<Real> vec) {
  for (UInt i = 0; i < vec.size(); i++) {
    if (!almost_eq(arr[i], vec[i])) {
      return false;
    }
  }
  return true;
}

bool check_vector_eq(UInt arr1[], UInt arr2[], UInt n) {
  for (UInt i = 0; i < n; i++) {
    if (arr1[i] != arr2[i]) {
      return false;
    }
  }
  return true;
}

bool check_vector_eq(Real arr1[], Real arr2[], UInt n) {
  for (UInt i = 0; i < n; i++) {
    if (!almost_eq(arr1[i], arr2[i])) {
      return false;
    }
  }
  return true;
}

bool check_vector_eq(vector<UInt> vec1, vector<UInt> vec2) {
  if (vec1.size() != vec2.size()) {
    return false;
  }
  for (UInt i = 0; i < vec1.size(); i++) {
    if (vec1[i] != vec2[i]) {
      return false;
    }
  }
  return true;
}

bool check_vector_eq(vector<Real> vec1, vector<Real> vec2) {
  if (vec1.size() != vec2.size()) {
    return false;
  }
  for (UInt i = 0; i < vec1.size(); i++) {
    if (!almost_eq(vec1[i], vec2[i])) {
      return false;
    }
  }
  return true;
}

void check_spatial_eq(const SpatialPooler& sp1, const SpatialPooler& sp2) {
  UInt numColumns = sp1.getNumColumns();
  UInt numInputs = sp2.getNumInputs();

  ASSERT_TRUE(sp1.getNumColumns() == sp2.getNumColumns());
  ASSERT_TRUE(sp1.getNumInputs() == sp2.getNumInputs());
  ASSERT_TRUE(sp1.getPotentialRadius() == sp2.getPotentialRadius());
  ASSERT_TRUE(sp1.getPotentialPct() == sp2.getPotentialPct());
  ASSERT_TRUE(sp1.getGlobalInhibition() == sp2.getGlobalInhibition());
  ASSERT_TRUE(almost_eq(sp1.getLocalAreaDensity(), sp2.getLocalAreaDensity()));
  ASSERT_TRUE(sp1.getStimulusThreshold() == sp2.getStimulusThreshold());
  ASSERT_TRUE(sp1.getDutyCyclePeriod() == sp2.getDutyCyclePeriod());
  ASSERT_TRUE(almost_eq(sp1.getBoostStrength(), sp2.getBoostStrength()));
  ASSERT_TRUE(sp1.getIterationNum() == sp2.getIterationNum());
  ASSERT_TRUE(sp1.getIterationLearnNum() == sp2.getIterationLearnNum());
  ASSERT_TRUE(sp1.getSpVerbosity() == sp2.getSpVerbosity());
  ASSERT_TRUE(sp1.getWrapAround() == sp2.getWrapAround());
  ASSERT_TRUE(sp1.getUpdatePeriod() == sp2.getUpdatePeriod());
  cout << "check: " << sp1.getSynPermActiveInc() << " "
       << sp2.getSynPermActiveInc() << endl;
  ASSERT_TRUE(almost_eq(sp1.getSynPermActiveInc(), sp2.getSynPermActiveInc()));
  ASSERT_TRUE(
      almost_eq(sp1.getSynPermInactiveDec(), sp2.getSynPermInactiveDec()));
  ASSERT_TRUE(almost_eq(sp1.getSynPermBelowStimulusInc(),
                        sp2.getSynPermBelowStimulusInc()));
  ASSERT_TRUE(almost_eq(sp1.getSynPermConnected(), sp2.getSynPermConnected()));
  ASSERT_TRUE(almost_eq(sp1.getMinPctOverlapDutyCycles(),
                        sp2.getMinPctOverlapDutyCycles()));

  auto boostFactors1 = new Real[numColumns];
  auto boostFactors2 = new Real[numColumns];
  sp1.getBoostFactors(boostFactors1);
  sp2.getBoostFactors(boostFactors2);
  ASSERT_TRUE(check_vector_eq(boostFactors1, boostFactors2, numColumns));
  delete[] boostFactors1;
  delete[] boostFactors2;

  auto overlapDutyCycles1 = new Real[numColumns];
  auto overlapDutyCycles2 = new Real[numColumns];
  sp1.getOverlapDutyCycles(overlapDutyCycles1);
  sp2.getOverlapDutyCycles(overlapDutyCycles2);
  ASSERT_TRUE(
      check_vector_eq(overlapDutyCycles1, overlapDutyCycles2, numColumns));
  delete[] overlapDutyCycles1;
  delete[] overlapDutyCycles2;

  auto activeDutyCycles1 = new Real[numColumns];
  auto activeDutyCycles2 = new Real[numColumns];
  sp1.getActiveDutyCycles(activeDutyCycles1);
  sp2.getActiveDutyCycles(activeDutyCycles2);
  ASSERT_TRUE(
      check_vector_eq(activeDutyCycles1, activeDutyCycles2, numColumns));
  delete[] activeDutyCycles1;
  delete[] activeDutyCycles2;

  auto minOverlapDutyCycles1 = new Real[numColumns];
  auto minOverlapDutyCycles2 = new Real[numColumns];
  sp1.getMinOverlapDutyCycles(minOverlapDutyCycles1);
  sp2.getMinOverlapDutyCycles(minOverlapDutyCycles2);
  ASSERT_TRUE(check_vector_eq(minOverlapDutyCycles1, minOverlapDutyCycles2,
                              numColumns));
  delete[] minOverlapDutyCycles1;
  delete[] minOverlapDutyCycles2;

  for (UInt i = 0; i < numColumns; i++) {
    auto potential1 = new UInt[numInputs];
    auto potential2 = new UInt[numInputs];
    sp1.getPotential(i, potential1);
    sp2.getPotential(i, potential2);
    ASSERT_TRUE(check_vector_eq(potential1, potential2, numInputs));
    delete[] potential1;
    delete[] potential2;
  }

  for (UInt i = 0; i < numColumns; i++) {
    auto perm1 = new Real[numInputs];
    auto perm2 = new Real[numInputs];
    sp1.getPermanence(i, perm1);
    sp2.getPermanence(i, perm2);
    ASSERT_TRUE(check_vector_eq(perm1, perm2, numInputs));
    delete[] perm1;
    delete[] perm2;
  }

  for (UInt i = 0; i < numColumns; i++) {
    auto con1 = new UInt[numInputs];
    auto con2 = new UInt[numInputs];
    sp1.getConnectedSynapses(i, con1);
    sp2.getConnectedSynapses(i, con2);
    ASSERT_TRUE(check_vector_eq(con1, con2, numInputs));
    delete[] con1;
    delete[] con2;
  }

  auto conCounts1 = new UInt[numColumns];
  auto conCounts2 = new UInt[numColumns];
  sp1.getConnectedCounts(conCounts1);
  sp2.getConnectedCounts(conCounts2);
  ASSERT_TRUE(check_vector_eq(conCounts1, conCounts2, numColumns));
  delete[] conCounts1;
  delete[] conCounts2;
}

void setup(SpatialPooler &sp, vector<UInt> inputDim, vector<UInt> columnDim, Real sparsity = 0.5f) {
  //we are interested in the sparsity, should make it artificially high.
  //As we added SP check that sparsity*numColumns > 0, which is correct requirement.
  //But many tests have very small (artificial) number of columns (for convenient results),
  //therefore the check is failing -> we must set high sparsity at initialization. 
  EXPECT_NO_THROW(sp.initialize(inputDim, columnDim, 16u, 0.5f, true, sparsity));
}
void setup(SpatialPooler& sp, UInt numIn, UInt numCols, Real sparsity = 0.5f) {
  setup(sp, vector<UInt>{numIn}, vector<UInt>{numCols}, sparsity); 
}

TEST(SpatialPoolerTest, testUpdateInhibitionRadius) {
  SpatialPooler sp;
  vector<UInt> colDim, inputDim;

  //test for global inhibition, this is trivial
  {
  colDim.push_back(57); //max SP dimension
  colDim.push_back(31);
  colDim.push_back(2);
  inputDim.push_back(1);
  inputDim.push_back(1);
  inputDim.push_back(1);

  EXPECT_NO_THROW(sp.initialize(inputDim, colDim));
  sp.setGlobalInhibition(true);
<<<<<<< HEAD
  ASSERT_TRUE(sp.getInhibitionRadius() == 57) << "In global inh radius must match max dimension";
  }

  //tests for local inhibition
  UInt numInputs = 3;
  UInt numCols = 12;
  {
=======
  ASSERT_EQ(sp.getInhibitionRadius(), 57u);

  //test 2 - local inhibition radius
>>>>>>> bb4f7a6d
  colDim.clear();
  inputDim.clear();
  // avgColumnsPerInput = 4
  // avgConnectedSpanForColumn = 3
<<<<<<< HEAD
  inputDim.push_back(numInputs);
  colDim.push_back(numCols);
  sp.initialize(inputDim, colDim);
=======
  UInt numInputs = 3;
  UInt numCols = 12;
  setup(sp, numInputs, numCols);
>>>>>>> bb4f7a6d
  sp.setGlobalInhibition(false);
  sp.setInhibitionRadius(10); //must be < numColumns, otherwise this resorts to global inh

  for (UInt i = 0; i < numCols; i++) {
    sp.setPotential(i, vector<UInt>(numInputs, 1).data());
    Real permArr[] = {1, 1, 1};
    sp.setPermanence(i, permArr);
  }
  // ((3 * 4) - 1)/2 => round up
  sp.updateInhibitionRadius_();
<<<<<<< HEAD
  ASSERT_EQ(6u,  sp.getInhibitionRadius());
  }

  {
=======
  ASSERT_EQ(trueInhibitionRadius, sp.getInhibitionRadius());

  //test 3
>>>>>>> bb4f7a6d
  colDim.clear();
  inputDim.clear();
  // avgColumnsPerInput = 1.2
  // avgConnectedSpanForColumn = 0.5
  numInputs = 5;
  numCols = 6;
  setup(sp, numInputs, numCols);
  sp.setGlobalInhibition(false);

  for (UInt i = 0; i < numCols; i++) {
    sp.setPotential(i, vector<UInt>(numInputs, 1).data());
    Real permArr[] = {1, 0, 0, 0, 0};
    if (i % 2 == 0) {
      permArr[0] = 0;
    }
    sp.setPermanence(i, permArr);
  }
  sp.updateInhibitionRadius_();
<<<<<<< HEAD
  ASSERT_EQ(1u, sp.getInhibitionRadius());
  }

  {
=======
  ASSERT_EQ(trueInhibitionRadius, sp.getInhibitionRadius());


  //test 4
>>>>>>> bb4f7a6d
  colDim.clear();
  inputDim.clear();
  // avgColumnsPerInput = 2.4
  // avgConnectedSpanForColumn = 2
  numInputs = 5;
  numCols = 12;
  setup(sp, numInputs, numCols);
  sp.setGlobalInhibition(false);

  for (UInt i = 0; i < numCols; i++) {
    sp.setPotential(i, vector<UInt>(numInputs, 1).data());
    Real permArr[] = {1, 1, 0, 0, 0};
    sp.setPermanence(i, permArr);
  }
  // ((2.4 * 2) - 1)/2 => round up
  sp.updateInhibitionRadius_();
<<<<<<< HEAD
  ASSERT_EQ(2u, sp.getInhibitionRadius());
  }
=======
  ASSERT_EQ(trueInhibitionRadius, sp.getInhibitionRadius());
>>>>>>> bb4f7a6d
}

TEST(SpatialPoolerTest, testUpdateMinDutyCycles) {
  SpatialPooler sp;
  UInt numColumns = 10;
  UInt numInputs = 5;
  setup(sp, numInputs, numColumns);
  sp.setMinPctOverlapDutyCycles(0.01f);

  Real initOverlapDuty[10] = {0.0100f, 0.001f, 0.020f, 0.3000f, 0.012f,
                              0.0512f, 0.054f, 0.221f, 0.0873f, 0.309f};

  Real initActiveDuty[10] = {0.0100f, 0.045f, 0.812f, 0.091f, 0.001f,
                             0.0003f, 0.433f, 0.136f, 0.211f, 0.129f};

  sp.setOverlapDutyCycles(initOverlapDuty);
  sp.setActiveDutyCycles(initActiveDuty);
  sp.setGlobalInhibition(true);
  sp.setInhibitionRadius(2);
  sp.updateMinDutyCycles_();
  Real resultMinOverlap[10];
  sp.getMinOverlapDutyCycles(resultMinOverlap);

  sp.updateMinDutyCyclesGlobal_();
  Real resultMinOverlapGlobal[10];
  sp.getMinOverlapDutyCycles(resultMinOverlapGlobal);

  sp.updateMinDutyCyclesLocal_();
  Real resultMinOverlapLocal[10];
  sp.getMinOverlapDutyCycles(resultMinOverlapLocal);

  ASSERT_TRUE(
      check_vector_eq(resultMinOverlap, resultMinOverlapGlobal, numColumns));

  sp.setGlobalInhibition(false);
  sp.updateMinDutyCycles_();
  sp.getMinOverlapDutyCycles(resultMinOverlap);

  ASSERT_TRUE(
      !check_vector_eq(resultMinOverlap, resultMinOverlapGlobal, numColumns));
}


TEST(SpatialPoolerTest, testUpdateMinDutyCyclesGlobal) {
  SpatialPooler sp;
  UInt numColumns = 5;
  UInt numInputs = 5;
  setup(sp, numInputs, numColumns);
  Real minPctOverlap;

  minPctOverlap = 0.01f;

  sp.setMinPctOverlapDutyCycles(minPctOverlap);

  Real overlapArr1[] = {0.06f, 1.00f, 3.00f, 6.00f, 0.50f};
  Real activeArr1[]  = {0.60f, 0.07f, 0.50f, 0.40f, 0.30f};

  sp.setOverlapDutyCycles(overlapArr1);
  sp.setActiveDutyCycles(activeArr1);

  Real trueMinOverlap1 = 0.01f * 6;

  sp.updateMinDutyCyclesGlobal_();
  Real resultOverlap1[5];
  sp.getMinOverlapDutyCycles(resultOverlap1);
  for (UInt i = 0; i < numColumns; i++) {
    ASSERT_EQ(resultOverlap1[i], trueMinOverlap1);
  }

  minPctOverlap = 0.015f;

  sp.setMinPctOverlapDutyCycles(minPctOverlap);

  Real overlapArr2[] = {0.86f, 2.40f, 0.03f, 1.60f, 1.50f};
  Real activeArr2[]  = {0.16f, 0.007f,0.15f, 0.54f, 0.13f};

  sp.setOverlapDutyCycles(overlapArr2);
  sp.setActiveDutyCycles(activeArr2);

  Real trueMinOverlap2 = 0.015f * 2.4f;

  sp.updateMinDutyCyclesGlobal_();
  Real resultOverlap2[5];
  sp.getMinOverlapDutyCycles(resultOverlap2);
  for (UInt i = 0; i < numColumns; i++) {
    ASSERT_TRUE(almost_eq(resultOverlap2[i], trueMinOverlap2));
  }

  minPctOverlap = 0.015f;

  sp.setMinPctOverlapDutyCycles(minPctOverlap);

  Real overlapArr3[] = {0, 0, 0, 0, 0};
  Real activeArr3[]  = {0, 0, 0, 0, 0};

  sp.setOverlapDutyCycles(overlapArr3);
  sp.setActiveDutyCycles(activeArr3);

  Real trueMinOverlap3 = 0;

  sp.updateMinDutyCyclesGlobal_();
  Real resultOverlap3[5];
  sp.getMinOverlapDutyCycles(resultOverlap3);
  for (UInt i = 0; i < numColumns; i++) {
    ASSERT_TRUE(almost_eq(resultOverlap3[i], trueMinOverlap3));
  }
}


TEST(SpatialPoolerTest, testUpdateMinDutyCyclesLocal) {
  // wrapAround=false
  {
    UInt numColumns = 8;
    SpatialPooler sp(
        /*inputDimensions*/ {5},
        /*columnDimensions*/ {numColumns},
        /*potentialRadius*/ 16,
        /*potentialPct*/ 0.5f,
        /*globalInhibition*/ false,
        /*localAreaDensity*/ 0.2f,
        /*stimulusThreshold*/ 1,
        /*synPermInactiveDec*/ 0.008f,
        /*synPermActiveInc*/ 0.05f,
        /*synPermConnected*/ 0.1f,
        /*minPctOverlapDutyCycles*/ 0.001f,
        /*dutyCyclePeriod*/ 1000,
        /*boostStrength*/ 0.0f,
        /*seed*/ 1,
        /*spVerbosity*/ 0,
        /*wrapAround*/ false);

    sp.setInhibitionRadius(1);

    Real activeDutyArr[] = {0.9f, 0.3f, 0.5f, 0.7f, 0.1f, 0.01f, 0.08f, 0.12f};
    sp.setActiveDutyCycles(activeDutyArr);

    Real overlapDutyArr[] = {0.7f, 0.1f, 0.5f, 0.01f, 0.78f, 0.55f, 0.1f, 0.001f};
    sp.setOverlapDutyCycles(overlapDutyArr);

    sp.setMinPctOverlapDutyCycles(0.2f);

    sp.updateMinDutyCyclesLocal_();

    Real trueOverlapArr[] = {0.2f * 0.70f, 0.2f * 0.70f, 0.2f * 0.50f, 0.2f * 0.78f,
                             0.2f * 0.78f, 0.2f * 0.78f, 0.2f * 0.55f, 0.2f * 0.10f};
    Real resultMinOverlapArr[8];
    sp.getMinOverlapDutyCycles(resultMinOverlapArr);
    ASSERT_TRUE(
        check_vector_eq(resultMinOverlapArr, trueOverlapArr, numColumns));
  }

  // wrapAround=true
  {
    UInt numColumns = 8;
    SpatialPooler sp(
        /*inputDimensions*/ {5},
        /*columnDimensions*/ {numColumns},
        /*potentialRadius*/ 16,
        /*potentialPct*/ 0.5f,
        /*globalInhibition*/ false,
        /*localAreaDensity*/ 0.2f,
        /*stimulusThreshold*/ 1,
        /*synPermInactiveDec*/ 0.008f,
        /*synPermActiveInc*/ 0.05f,
        /*synPermConnected*/ 0.1f,
        /*minPctOverlapDutyCycles*/ 0.001f,
        /*dutyCyclePeriod*/ 1000,
        /*boostStrength*/ 10.0f,
        /*seed*/ 1,
        /*spVerbosity*/ 0,
        /*wrapAround*/ true);

    sp.setInhibitionRadius(1);

    Real activeDutyArr[] = {0.9f, 0.3f, 0.5f, 0.7f, 0.1f, 0.01f, 0.08f, 0.12f};
    sp.setActiveDutyCycles(activeDutyArr);

    Real overlapDutyArr[] = {0.7f, 0.1f, 0.5f, 0.01f, 0.78f, 0.55f, 0.1f, 0.001f};
    sp.setOverlapDutyCycles(overlapDutyArr);

    sp.setMinPctOverlapDutyCycles(0.2f);

    sp.updateMinDutyCyclesLocal_();

    Real trueOverlapArr[] = {0.2f * 0.70f, 0.2f * 0.70f, 0.2f * 0.50f, 0.2f * 0.78f,
                             0.2f * 0.78f, 0.2f * 0.78f, 0.2f * 0.55f, 0.2f * 0.70f};
    Real resultMinOverlapArr[8];
    sp.getMinOverlapDutyCycles(resultMinOverlapArr);
    ASSERT_TRUE(
      check_vector_eq(resultMinOverlapArr, trueOverlapArr, numColumns));
  }
}


TEST(SpatialPoolerTest, testUpdateDutyCycles) {
  SpatialPooler sp;
  UInt numInputs = 5;
  UInt numColumns = 5;
  setup(sp, numInputs, numColumns);
  vector<SynapseIdx> overlaps;

  Real initOverlapArr1[] = {1, 1, 1, 1, 1};
  sp.setOverlapDutyCycles(initOverlapArr1);
  UInt overlapNewVal1[] = {1, 5, 7, 0, 0};
  overlaps.assign(overlapNewVal1, overlapNewVal1 + numColumns);

  sp.setIterationNum(2);
  sp.updateDutyCyclesOverlaps_(overlaps);

  Real resultOverlapArr1[5];
  sp.getOverlapDutyCycles(resultOverlapArr1);

  Real trueOverlapArr1[] = {1.0f, 1.0f, 1.0f, 0.5f, 0.5f};
  ASSERT_TRUE(check_vector_eq(resultOverlapArr1, trueOverlapArr1, numColumns));

  sp.setOverlapDutyCycles(initOverlapArr1);
  sp.setIterationNum(2000);
  sp.setUpdatePeriod(1000);
  sp.updateDutyCyclesOverlaps_(overlaps);

  Real resultOverlapArr2[5];
  sp.getOverlapDutyCycles(resultOverlapArr2);
  Real trueOverlapArr2[] = {1, 1, 1, 0.999f, 0.999f};

  ASSERT_TRUE(check_vector_eq(resultOverlapArr2, trueOverlapArr2, numColumns));
}


TEST(SpatialPoolerTest, testAvgColumnsPerInput) {
  SpatialPooler sp;
  vector<UInt> inputDim, colDim;

  UInt colDim1[4] = {2, 2, 2, 2};
  UInt inputDim1[4] = {4, 4, 4, 4};
  Real trueAvgColumnPerInput1 = 0.5f;

  inputDim.assign(inputDim1, inputDim1 + 4);
  colDim.assign(colDim1, colDim1 + 4);
  setup(sp, inputDim, colDim);

  Real result = sp.avgColumnsPerInput_();
  ASSERT_FLOAT_EQ(result, trueAvgColumnPerInput1);

  UInt colDim2[4] = {2, 2, 2, 2};
  UInt inputDim2[4] = {7, 5, 1, 3};
  Real trueAvgColumnPerInput2 = (2.0f / 7 + 2.0f / 5 + 2.0f / 1 + 2.0f / 3) / 4;


  inputDim.assign(inputDim2, inputDim2 + 4);
  colDim.assign(colDim2, colDim2 + 4);
  setup(sp, inputDim, colDim);

  result = sp.avgColumnsPerInput_();
  ASSERT_FLOAT_EQ(result, trueAvgColumnPerInput2);


  UInt colDim3[2] = {3, 3};
  UInt inputDim3[2] = {3, 3};
  Real trueAvgColumnPerInput3 = 1;

  inputDim.assign(inputDim3, inputDim3 + 2);
  colDim.assign(colDim3, colDim3 + 2);
  setup(sp, inputDim, colDim);
  result = sp.avgColumnsPerInput_();
  ASSERT_FLOAT_EQ(result, trueAvgColumnPerInput3);


  UInt colDim4[1] = {25};
  UInt inputDim4[1] = {5};
  Real trueAvgColumnPerInput4 = 5;

  inputDim.assign(inputDim4, inputDim4 + 1);
  colDim.assign(colDim4, colDim4 + 1);
  setup(sp, inputDim, colDim);
  result = sp.avgColumnsPerInput_();
  ASSERT_FLOAT_EQ(result, trueAvgColumnPerInput4);


  UInt colDim5[7] = {3, 5, 6};
  UInt inputDim5[7] = {3, 5, 6};
  Real trueAvgColumnPerInput5 = 1;

  inputDim.assign(inputDim5, inputDim5 + 3);
  colDim.assign(colDim5, colDim5 + 3);
  setup(sp, inputDim, colDim);
  result = sp.avgColumnsPerInput_();
  ASSERT_FLOAT_EQ(result, trueAvgColumnPerInput5);


  UInt colDim6[4] = {2, 4, 6, 8};
  UInt inputDim6[4] = {2, 2, 2, 2};
  //  1  2  3  4
  Real trueAvgColumnPerInput6 = 2.5;

  inputDim.assign(inputDim6, inputDim6 + 4);
  colDim.assign(colDim6, colDim6 + 4);
  setup(sp, inputDim, colDim);
  result = sp.avgColumnsPerInput_();
  ASSERT_FLOAT_EQ(result, trueAvgColumnPerInput6);
}

TEST(SpatialPoolerTest, testAvgConnectedSpanForColumn1D) {

  SpatialPooler sp;
  UInt numColumns = 9;
  UInt numInputs = 8;
  setup(sp, numInputs, numColumns);

  vector<UInt> potential(numInputs, 1);
  Real permArr[9][8] = {{0, 1, 0, 1, 0, 1, 0, 1}, {0, 0, 0, 1, 0, 0, 0, 1},
                        {0, 0, 0, 0, 0, 0, 1, 0}, {0, 0, 1, 0, 0, 0, 1, 0},
                        {0, 0, 0, 0, 0, 0, 0, 0}, {0, 1, 1, 0, 0, 0, 0, 0},
                        {0, 0, 1, 1, 1, 0, 0, 0}, {0, 0, 1, 0, 1, 0, 0, 0},
                        {1, 1, 1, 1, 1, 1, 1, 1}};

  UInt trueAvgConnectedSpan[9] = {7, 5, 1, 5, 0, 2, 3, 3, 8};

  for (UInt i = 0; i < numColumns; i++) {
    sp.setPotential(i, potential.data());
    sp.setPermanence(i, permArr[i]);
    UInt result = (UInt)floor(sp.avgConnectedSpanForColumnND_(i));
    ASSERT_TRUE(result == trueAvgConnectedSpan[i]);
  }
}


TEST(SpatialPoolerTest, testAvgConnectedSpanForColumn2D) {
  SpatialPooler sp;

  UInt numColumns = 7;
  UInt numInputs = 20;

  vector<UInt> colDim, inputDim;
  vector<UInt> potential1(numInputs, 1);
  Real permArr1[7][20] = {
      {0, 1, 1, 1, 0, 1, 1, 1, 0, 1, 1, 1, 0, 0, 0, 0, 0, 0, 0, 0},
      // rowspan = 3, colspan = 3, avg = 3

      {1, 1, 1, 1, 0, 0, 1, 1, 0, 0, 0, 0, 0, 0, 0, 0, 0, 0, 0, 0},
      // rowspan = 2 colspan = 4, avg = 3

      {1, 0, 0, 0, 0, 0, 0, 0, 0, 0, 0, 0, 0, 0, 0, 0, 0, 0, 0, 1},
      // row span = 5, colspan = 4, avg = 4.5

      {0, 1, 0, 0, 0, 0, 0, 0, 0, 0, 0, 0, 0, 1, 0, 0, 0, 1, 0, 0},
      // rowspan = 5, colspan = 1, avg = 3

      {0, 0, 0, 0, 1, 0, 0, 1, 0, 0, 0, 0, 0, 0, 0, 0, 0, 0, 0, 0},
      // rowspan = 1, colspan = 4, avg = 2.5

      {0, 0, 0, 0, 0, 0, 0, 0, 0, 0, 0, 0, 0, 0, 1, 0, 0, 0, 0, 1},
      // rowspan = 2, colspan = 2, avg = 2

      {0, 0, 0, 0, 0, 0, 0, 0, 0, 0, 0, 0, 0, 0, 0, 0, 0, 0, 0, 0}
      // rowspan = 0, colspan = 0, avg = 0
  };
  inputDim.push_back(5);
  inputDim.push_back(4);
  colDim.push_back(10);
  colDim.push_back(1);
  setup(sp, inputDim, colDim);

  UInt trueAvgConnectedSpan1[7] = {3, 3, 4, 3, 2, 2, 0};

  for (UInt i = 0; i < numColumns; i++) {
    sp.setPotential(i, potential1.data());
    sp.setPermanence(i, permArr1[i]);
    UInt result = (UInt)floor(sp.avgConnectedSpanForColumnND_(i));
    ASSERT_EQ(result,  trueAvgConnectedSpan1[i]);
  }

  // 1D tests repeated
  numColumns = 9;
  numInputs = 8;

  colDim.clear();
  inputDim.clear();
  inputDim.push_back(numInputs);
  inputDim.push_back(1);
  colDim.push_back(numColumns);
  colDim.push_back(1);

  setup(sp, inputDim, colDim);

  vector<UInt> potential2(numInputs, 1);
  Real permArr2[9][8] = {{0, 1, 0, 1, 0, 1, 0, 1}, {0, 0, 0, 1, 0, 0, 0, 1},
                         {0, 0, 0, 0, 0, 0, 1, 0}, {0, 0, 1, 0, 0, 0, 1, 0},
                         {0, 0, 0, 0, 0, 0, 0, 0}, {0, 1, 1, 0, 0, 0, 0, 0},
                         {0, 0, 1, 1, 1, 0, 0, 0}, {0, 0, 1, 0, 1, 0, 0, 0},
                         {1, 1, 1, 1, 1, 1, 1, 1}};

  UInt trueAvgConnectedSpan2[9] = {8, 5, 1, 5, 0, 2, 3, 3, 8};

  for (UInt i = 0; i < numColumns; i++) {
    sp.setPotential(i, potential2.data());
    sp.setPermanence(i, permArr2[i]);
    UInt result = (UInt)floor(sp.avgConnectedSpanForColumnND_(i));
    ASSERT_EQ(result, static_cast<UInt>((trueAvgConnectedSpan2[i] + 1) / 2));
  }
}


TEST(SpatialPoolerTest, testAvgConnectedSpanForColumnND) {
  SpatialPooler sp;
  vector<UInt> inputDim, colDim;
  inputDim.push_back(4);
  inputDim.push_back(4);
  inputDim.push_back(2);
  inputDim.push_back(5);
  colDim.push_back(5);
  colDim.push_back(1);
  colDim.push_back(1);
  colDim.push_back(1);

  setup(sp, inputDim, colDim);

  UInt numInputs = 160;
  UInt numColumns = 5;

  // All potential synapses exist.
  vector<UInt> ones(numInputs, 1);
  sp.setPotential(0, (UInt *)ones.data());
  sp.setPotential(1, (UInt *)ones.data());
  sp.setPotential(2, (UInt *)ones.data());
  sp.setPotential(3, (UInt *)ones.data());
  sp.setPotential(4, (UInt *)ones.data());

  Real permArr0[4][4][2][5];
  Real permArr1[4][4][2][5];
  Real permArr2[4][4][2][5];
  Real permArr3[4][4][2][5];
  Real permArr4[4][4][2][5];

  for (UInt i = 0; i < numInputs; i++) {
    ((Real *)permArr0)[i] = 0;
    ((Real *)permArr1)[i] = 0;
    ((Real *)permArr2)[i] = 0;
    ((Real *)permArr3)[i] = 0;
    ((Real *)permArr4)[i] = 0;
  }

  permArr0[1][0][1][0] = 1;
  permArr0[1][0][1][1] = 1;
  permArr0[3][2][1][0] = 1;
  permArr0[3][0][1][0] = 1;
  permArr0[1][0][1][3] = 1;
  permArr0[2][2][1][0] = 1;

  permArr1[2][0][1][0] = 1;
  permArr1[2][0][0][0] = 1;
  permArr1[3][0][0][0] = 1;
  permArr1[3][0][1][0] = 1;

  permArr2[0][0][1][4] = 1;
  permArr2[0][0][0][3] = 1;
  permArr2[0][0][0][1] = 1;
  permArr2[1][0][0][2] = 1;
  permArr2[0][0][1][1] = 1;
  permArr2[3][3][1][1] = 1;

  permArr3[3][3][1][4] = 1;
  permArr3[0][0][0][0] = 1;

  sp.setPermanence(0, (Real *)permArr0);
  sp.setPermanence(1, (Real *)permArr1);
  sp.setPermanence(2, (Real *)permArr2);
  sp.setPermanence(3, (Real *)permArr3);
  sp.setPermanence(4, (Real *)permArr4);

  Real trueAvgConnectedSpan[5] = {11.0f / 4, 6.0f / 4, 14.0f / 4, 15.0f / 4, 0};

  for (UInt i = 0; i < numColumns; i++) {
    Real result = sp.avgConnectedSpanForColumnND_(i);
    ASSERT_EQ(result, trueAvgConnectedSpan[i]);
  }
}


TEST(SpatialPoolerTest, testAdaptSynapses) {
  SpatialPooler sp;
  UInt numColumns = 4;
  UInt numInputs = 8;
  setup(sp, numInputs, numColumns);

  SDR activeColumns({numColumns});
  vector<UInt> inputVector;

  UInt potentialArr1[4][8] = {{1, 1, 1, 1, 0, 0, 0, 0},
                              {1, 0, 0, 0, 1, 1, 0, 1},
                              {0, 0, 1, 0, 0, 0, 1, 0},
                              {1, 0, 0, 0, 0, 0, 1, 0}};

  Real permanencesArr1[4][8] = {
      {0.200f, 0.120f, 0.090f, 0.060f, 0.000f, 0.000f, 0.000f, 0.000f},
      {0.150f, 0.000f, 0.000f, 0.000f, 0.180f, 0.120f, 0.000f, 0.450f},
      {0.000f, 0.000f, 0.014f, 0.000f, 0.000f, 0.000f, 0.110f, 0.000f},
      {0.070f, 0.000f, 0.000f, 0.000f, 0.000f, 0.000f, 0.178f, 0.000f}};

  Real truePermanences1[4][8] = {
      {0.300f, 0.110f, 0.080f, 0.160f, 0.000f, 0.000f, 0.000f, 0.000f},
      // Inc     Dec    Dec     Inc      -       -       -       -
      {0.250f, 0.000f, 0.000f, 0.000f, 0.280f, 0.110f, 0.000f, 0.440f},
      // Inc      -      -       -       Inc     Dec     -       Dec
      {0.000f, 0.000f, 0.004f, 0.000f, 0.000f, 0.000f, 0.210f, 0.000f},
      //  -       -      -       -       -       -       Inc     -
      {0.070f, 0.000f, 0.000f, 0.000f, 0.000f, 0.000f, 0.178f, 0.000f}};
      //  -       -      -       -       -       -        -      -

  SDR input1({8});
  input1.setDense(SDR_dense_t{1, 0, 0, 1, 1, 0, 1, 0});
  activeColumns.setSparse(SDR_sparse_t({ 0, 1, 2 }));

  for (UInt column = 0; column < numColumns; column++) {
    sp.setPotential(column, potentialArr1[column]);
    sp.setPermanence(column, permanencesArr1[column]);
  }

  sp.adaptSynapses_(input1, activeColumns);
  for (UInt column = 0; column < numColumns; column++) {
    auto permArr = new Real[numInputs];
    sp.getPermanence(column, permArr);
    ASSERT_TRUE(check_vector_eq(truePermanences1[column], permArr, numInputs));
    delete[] permArr;
  }

  UInt potentialArr2[4][8] = {{1, 1, 1, 0, 0, 0, 0, 0},
                              {0, 1, 1, 1, 0, 0, 0, 0},
                              {0, 0, 1, 1, 1, 0, 0, 0},
                              {1, 0, 0, 0, 0, 0, 1, 0}};

  Real permanencesArr2[4][8] = {
      {0.200f, 0.120f, 0.090f, 0.000f, 0.000f, 0.000f, 0.000f, 0.000f},
      {0.000f, 0.017f, 0.232f, 0.400f, 0.000f, 0.000f, 0.000f, 0.000f},
      {0.000f, 0.000f, 0.014f, 0.051f, 0.730f, 0.000f, 0.000f, 0.000f},
      {0.170f, 0.000f, 0.000f, 0.000f, 0.000f, 0.000f, 0.380f, 0.000f}};

  Real truePermanences2[4][8] = {
      {0.300f, 0.110f, 0.080f, 0.000f, 0.000f, 0.000f, 0.000f, 0.000f},
      // Inc     Dec     Dec      -       -       -       -       -
      {0.000f, 0.007f, 0.222f, 0.500f, 0.000f, 0.000f, 0.000f, 0.000f},
      //  -     -        Dec     Inc      -       -       -       -
      {0.000f, 0.000f, 0.004f, 0.151f, 0.830f, 0.000f, 0.000f, 0.000f},
      //  -       -       -      Inc     Inc      -       -       -
      {0.170f, 0.000f, 0.000f, 0.000f, 0.000f, 0.000f, 0.380f, 0.000f}};
      //  -       -       -       -       -       -       -       -

  SDR input2({8});
  input2.setDense(SDR_dense_t{1, 0, 0, 1, 1, 0, 1, 0});
  UInt activeColumnsArr2[3] = {0, 1, 2};

  for (UInt column = 0; column < numColumns; column++) {
    sp.setPotential(column, potentialArr2[column]);
    sp.setPermanence(column, permanencesArr2[column]);
  }

  activeColumns.setSparse(activeColumnsArr2, 3);

  sp.adaptSynapses_(input2, activeColumns);
  for (UInt column = 0; column < numColumns; column++) {
    auto permArr = new Real[numInputs];
    sp.getPermanence(column, permArr);
    ASSERT_TRUE(check_vector_eq(truePermanences2[column], permArr, numInputs));
    delete[] permArr;
  }
}


TEST(SpatialPoolerTest, testBumpUpWeakColumns) {
  SpatialPooler sp;
  UInt numInputs = 8;
  UInt numColumns = 5;
  setup(sp, numInputs, numColumns);
  sp.setSynPermBelowStimulusInc(0.01f);
  Real overlapDutyCyclesArr[] = {0.000f, 0.009f, 0.100f, 0.001f, 0.002f};
  sp.setOverlapDutyCycles(overlapDutyCyclesArr);
  Real minOverlapDutyCyclesArr[] = {0.01f, 0.01f, 0.01f, 0.01f, 0.01f};
  sp.setMinOverlapDutyCycles(minOverlapDutyCyclesArr);

  UInt potentialArr[5][8] = {{1, 1, 1, 1, 0, 0, 0, 0},
                             {1, 0, 0, 0, 1, 1, 0, 1},
                             {0, 0, 1, 0, 1, 1, 1, 0},
                             {1, 1, 1, 0, 0, 0, 1, 0},
                             {1, 1, 1, 1, 1, 1, 1, 1}};

  Real permArr[5][8] = {
      {0.200f, 0.120f, 0.090f, 0.040f, 0.000f, 0.000f, 0.000f, 0.000f},
      {0.150f, 0.000f, 0.000f, 0.000f, 0.180f, 0.120f, 0.000f, 0.450f},
      {0.000f, 0.000f, 0.074f, 0.000f, 0.062f, 0.054f, 0.110f, 0.000f},
      {0.051f, 0.000f, 0.000f, 0.000f, 0.000f, 0.000f, 0.178f, 0.000f},
      {0.100f, 0.738f, 0.085f, 0.002f, 0.052f, 0.008f, 0.208f, 0.034f}};

  Real truePermArr[5][8] = {
      {0.210f, 0.130f, 0.100f, 0.050f, 0.000f, 0.000f, 0.000f, 0.000f},
      // Inc     Inc     Inc     Inc      -       -       -       -
      {0.160f, 0.000f, 0.000f, 0.000f, 0.190f, 0.130f, 0.000f, 0.460f},
      // Inc      -       -       -      Inc     Inc      -      Inc
      {0.000f, 0.000f, 0.074f, 0.000f, 0.062f, 0.054f, 0.110f, 0.000f}, // unchanged
      //  -       -       -       -       -       -       -       -
      {0.061f, 0.010f, 0.010f, 0.000f, 0.000f, 0.000f, 0.188f, 0.000f},
      // Inc     Inc     Inc      -       -       -      Inc      -
      {0.110f, 0.748f, 0.095f, 0.012f, 0.062f, 0.018f, 0.218f, 0.044f}};
      //  -       -       -       -       -       -       -       -

  for (UInt i = 0; i < numColumns; i++) {
    sp.setPotential(i, potentialArr[i]);
    sp.setPermanence(i, permArr[i]);
  }

  sp.bumpUpWeakColumns_();

  for (UInt i = 0; i < numColumns; i++) {
    Real perm[8];
    sp.getPermanence(i, perm);
    for(UInt z = 0; z < numInputs; z++)
      ASSERT_FLOAT_EQ( truePermArr[i][z], perm[z] );
  }
}


TEST(SpatialPoolerTest, testUpdateDutyCyclesHelper) {
  SpatialPooler sp;
  vector<Real> dutyCycles;
  SDR newValues({5});
  UInt period;

  Real dutyCyclesArr1[] = {1.0f, 1.0f, 1.0f, 1.0f, 1.0f};
  Real newValues1[] = {0, 0, 0, 0, 0};
  period = 1000;
  Real trueDutyCycles1[] = {0.999f, 0.999f, 0.999f, 0.999f, 0.999f};
  dutyCycles.assign(dutyCyclesArr1, dutyCyclesArr1 + 5);
  newValues.setDense(newValues1);
  sp.updateDutyCyclesHelper_(dutyCycles, newValues, period);
  ASSERT_TRUE(check_vector_eq(trueDutyCycles1, dutyCycles));

  Real dutyCyclesArr2[] = {1.0f, 1.0f, 1.0f, 1.0f, 1.0f};
  Real newValues2[] = {1, 1, 1, 1, 1};
  period = 1000;
  Real trueDutyCycles2[] = {1.0f, 1.0f, 1.0f, 1.0f, 1.0f};
  dutyCycles.assign(dutyCyclesArr2, dutyCyclesArr2 + 5);
  newValues.setDense(newValues2);
  sp.updateDutyCyclesHelper_(dutyCycles, newValues, period);
  ASSERT_TRUE(check_vector_eq(trueDutyCycles2, dutyCycles));

  Real dutyCyclesArr4[] = {1.0f, 0.8f, 0.6f, 0.4f, 0.2f};
  Real newValues4[] = {0, 0, 0, 0, 0};
  period = 2;
  Real trueDutyCycles4[] = {0.5f, 0.4f, 0.3f, 0.2f, 0.1f};
  dutyCycles.assign(dutyCyclesArr4, dutyCyclesArr4 + 5);
  newValues.setDense(newValues4);
  sp.updateDutyCyclesHelper_(dutyCycles, newValues, period);
  ASSERT_TRUE(check_vector_eq(trueDutyCycles4, dutyCycles));
}


TEST(SpatialPoolerTest, testUpdateBoostFactors) {
  SpatialPooler sp;
  setup(sp, 5, 6);
  SDR dummy({6});
  dummy.setDense(SDR_dense_t{1,1,1,1,1,1}); //"full" SDR

  Real32 initActiveDutyCycles1[] = {0.1f, 0.1f, 0.1f, 0.1f, 0.1f, 0.1f};
  Real32 initBoostFactors1[] = {0, 0, 0, 0, 0, 0};
  vector<Real32> trueBoostFactors1 = {1.0f, 1.0f, 1.0f, 1.0f, 1.0f, 1.0f};
  vector<Real32> resultBoostFactors1(6, 0);
  sp.setGlobalInhibition(false);
  sp.setBoostStrength(10);
  sp.setBoostFactors(initBoostFactors1);
  sp.setActiveDutyCycles(initActiveDutyCycles1);
  sp.updateBoostFactors_(dummy);
  sp.getBoostFactors(resultBoostFactors1.data());
  ASSERT_TRUE(check_vector_eq(trueBoostFactors1, resultBoostFactors1));

  Real32 initActiveDutyCycles2[] = {0.1f, 0.3f, 0.02f, 0.04f, 0.7f, 0.12f};
  Real32 initBoostFactors2[] = {0, 0, 0, 0, 0, 0};
  vector<Real32> trueBoostFactors2 = {3.10599f, 0.42035f,    6.91251f,
                                      5.65949f, 0.00769898f, 2.54297f};
  vector<Real32> resultBoostFactors2(6, 0);
  sp.setGlobalInhibition(false);
  sp.setBoostStrength(10);
  sp.setBoostFactors(initBoostFactors2);
  sp.setActiveDutyCycles(initActiveDutyCycles2);
  sp.updateBoostFactors_(dummy);
  sp.getBoostFactors(resultBoostFactors2.data());

  ASSERT_TRUE(check_vector_eq(trueBoostFactors2, resultBoostFactors2));

  Real32 initActiveDutyCycles3[] = {0.1f, 0.3f, 0.02f, 0.04f, 0.7f, 0.12f};
  Real initBoostFactors3[] = {0, 0, 0, 0, 0, 0};
  vector<Real32> trueBoostFactors3 = {1.25441f, 0.840857f, 1.47207f,
                                      1.41435f, 0.377822f, 1.20523f};
  vector<Real32> resultBoostFactors3(6, 0);
  sp.setWrapAround(true);
  sp.setGlobalInhibition(false);
  sp.setBoostStrength(2.0);
  sp.setInhibitionRadius(5);
  sp.setBoostFactors(initBoostFactors3);
  sp.setActiveDutyCycles(initActiveDutyCycles3);
  sp.updateBoostFactors_(dummy);
  sp.getBoostFactors(resultBoostFactors3.data());

  ASSERT_TRUE(check_vector_eq(trueBoostFactors3, resultBoostFactors3));

  Real32 initActiveDutyCycles4[] = {0.1f, 0.3f, 0.02f, 0.04f, 0.7f, 0.12f};
  Real32 initBoostFactors4[] = {0, 0, 0, 0, 0, 0};
  vector<Real32> trueBoostFactors4 = {1.94773f, 0.263597f,   4.33476f,
                                      3.549f,   0.00482795f, 1.59467f};
  vector<Real32> resultBoostFactors4(6, 0);
  sp.setGlobalInhibition(true);
  sp.setBoostStrength(10);
  sp.setInhibitionRadius(3);
  sp.setBoostFactors(initBoostFactors4);
  sp.setActiveDutyCycles(initActiveDutyCycles4);
  sp.updateBoostFactors_(dummy);
  sp.getBoostFactors(resultBoostFactors4.data());

  ASSERT_TRUE(check_vector_eq(trueBoostFactors4, resultBoostFactors4));
}


TEST(SpatialPoolerTest, testUpdateBookeepingVars) {
  SpatialPooler sp;
  sp.setIterationNum(5);
  sp.setIterationLearnNum(3);
  sp.updateBookeepingVars_(true);
  ASSERT_TRUE(6 == sp.getIterationNum());
  ASSERT_TRUE(4 == sp.getIterationLearnNum());

  sp.updateBookeepingVars_(false);
  ASSERT_TRUE(7 == sp.getIterationNum());
  ASSERT_TRUE(4 == sp.getIterationLearnNum());
}


TEST(SpatialPoolerTest, testCalculateOverlap) {
  SpatialPooler sp;
  UInt numInputs = 10;
  UInt numColumns = 5;
  UInt numTrials = 5;
  setup(sp, numInputs, numColumns);
  sp.setStimulusThreshold(0);

  Real permArr[5][10] = {{1, 1, 1, 1, 1, 1, 1, 1, 1, 1},
                         {0, 0, 1, 1, 1, 1, 1, 1, 1, 1},
                         {0, 0, 0, 0, 1, 1, 1, 1, 1, 1},
                         {0, 0, 0, 0, 0, 0, 1, 1, 1, 1},
                         {0, 0, 0, 0, 0, 0, 0, 0, 1, 1}};

  UInt inputs[5][10] = {{0, 0, 0, 0, 0, 0, 0, 0, 0, 0},
                        {1, 1, 1, 1, 1, 1, 1, 1, 1, 1},
                        {0, 1, 0, 1, 0, 1, 0, 1, 0, 1},
                        {1, 1, 1, 1, 1, 0, 0, 0, 0, 0},
                        {0, 0, 0, 0, 0, 0, 0, 0, 0, 1}};

  UInt trueOverlaps[5][5] = {{0, 0, 0, 0, 0},
                             {10, 8, 6, 4, 2},
                             {5, 4, 3, 2, 1},
                             {5, 3, 1, 0, 0},
                             {1, 1, 1, 1, 1}};

  for (UInt i = 0; i < numColumns; i++) {
    vector<UInt> potential;
    for(Size j=0; j < numInputs; j++)
      potential.push_back((UInt)permArr[i][j]);
    sp.setPotential(i, potential.data());
    sp.setPermanence(i, permArr[i]);
  }

  for (UInt i = 0; i < numTrials; i++) {
    vector<SynapseIdx> overlaps;
    SDR input({numInputs});
    input.setDense(SDR_dense_t(inputs[i], inputs[i] + numInputs));
    sp.calculateOverlap_(input, overlaps);
    ASSERT_TRUE(check_vector_eq(trueOverlaps[i], overlaps));
  }
}


TEST(SpatialPoolerTest, testInhibitColumns) {
  SpatialPooler sp;
  setup(sp, 10, 10);

  vector<Real> overlapsReal;
  vector<Real> overlaps;
  vector<UInt> activeColumns;
  vector<UInt> activeColumnsGlobal;
  vector<UInt> activeColumnsLocal;
  Real density;
  UInt inhibitionRadius;
  UInt numColumns;

  density = 0.3f;
  numColumns = 10;
  Real overlapsArray[10] = {10, 21, 34, 4, 18, 3, 12, 5, 7, 1};

  overlapsReal.assign(&overlapsArray[0], &overlapsArray[numColumns]);
  sp.inhibitColumnsGlobal_(overlapsReal, density, activeColumnsGlobal);
  overlapsReal.assign(&overlapsArray[0], &overlapsArray[numColumns]);
  sp.inhibitColumnsLocal_(overlapsReal, density, activeColumnsLocal);

  sp.setInhibitionRadius(5);
  sp.setGlobalInhibition(true);
  sp.setLocalAreaDensity(density);

  overlaps.assign(&overlapsArray[0], &overlapsArray[numColumns]);
  sp.inhibitColumns_(overlaps, activeColumns);

  ASSERT_TRUE(check_vector_eq(activeColumns, activeColumnsGlobal));
  ASSERT_TRUE(!check_vector_eq(activeColumns, activeColumnsLocal));

  sp.setGlobalInhibition(false);
  sp.setInhibitionRadius(numColumns + 1);

  overlaps.assign(&overlapsArray[0], &overlapsArray[numColumns]);
  sp.inhibitColumns_(overlaps, activeColumns);

  ASSERT_TRUE(check_vector_eq(activeColumns, activeColumnsGlobal));
  ASSERT_TRUE(!check_vector_eq(activeColumns, activeColumnsLocal));

  inhibitionRadius = 2;
  density = 2.0f / 5;

  sp.setInhibitionRadius(inhibitionRadius);

  overlapsReal.assign(&overlapsArray[0], &overlapsArray[numColumns]);
  sp.inhibitColumnsGlobal_(overlapsReal, density, activeColumnsGlobal);
  overlapsReal.assign(&overlapsArray[0], &overlapsArray[numColumns]);
  sp.inhibitColumnsLocal_(overlapsReal, density, activeColumnsLocal);

  overlaps.assign(&overlapsArray[0], &overlapsArray[numColumns]);
  sp.inhibitColumns_(overlaps, activeColumns);

  ASSERT_TRUE(!check_vector_eq(activeColumns, activeColumnsGlobal));
  ASSERT_TRUE(check_vector_eq(activeColumns, activeColumnsLocal));
}


TEST(SpatialPoolerTest, testInhibitColumnsGlobal) {
  SpatialPooler sp;
  UInt numInputs = 10;
  UInt numColumns = 10;
  setup(sp, numInputs, numColumns);
  vector<Real> overlaps;
  vector<UInt> activeColumns;
  vector<UInt> trueActive;
  vector<UInt> active;
  Real density;

  density = 0.3f;
  Real overlapsArray[10] = {1, 2, 1, 4, 8, 3, 12, 5, 4, 1};
  overlaps.assign(&overlapsArray[0], &overlapsArray[numColumns]);
  sp.inhibitColumnsGlobal_(overlaps, density, activeColumns);
  UInt trueActiveArray1[3] = {4, 6, 7};

  trueActive.assign(numColumns, 0);
  active.assign(numColumns, 0);

  for (auto &elem : trueActiveArray1) {
    trueActive[elem] = 1;
  }

  for (auto &activeColumn : activeColumns) {
    active[activeColumn] = 1;
  }

  ASSERT_TRUE(check_vector_eq(trueActive, active));

  density = 0.5f;
  Real overlapsArray2[10] = {1, 2, 3, 4, 5, 6, 7, 8, 9, 10};
  overlaps.assign(&overlapsArray2[0], &overlapsArray2[numColumns]);
  sp.inhibitColumnsGlobal_(overlaps, density, activeColumns);
  UInt trueActiveArray2[5] = {5, 6, 7, 8, 9};

  for (auto &elem : trueActiveArray2) {
    trueActive[elem] = 1;
  }

  for (auto &activeColumn : activeColumns) {
    active[activeColumn] = 1;
  }

  ASSERT_TRUE(check_vector_eq(trueActive, active));
}


TEST(SpatialPoolerTest, testValidateGlobalInhibitionParameters) {
  // With 10 columns the minimum sparsity for global inhibition is 10%
  // Setting sparsity to 2% should throw an exception
  SpatialPooler sp;
  setup(sp, 10, 10);
  sp.setGlobalInhibition(true);
  SDR input( {sp.getNumInputs()} );
  SDR out1( {sp.getNumColumns()} );
  //throws
  EXPECT_ANY_THROW(sp.setLocalAreaDensity(0.02f));
//  EXPECT_THROW(sp.compute(input, false, out1), htm::LoggingException);
  //good parameter
  EXPECT_NO_THROW(sp.setLocalAreaDensity(0.1f));
  EXPECT_NO_THROW(sp.compute(input, false, out1));
}


TEST(SpatialPoolerTest, testFewColumnsGlobalInhibitionCrash) {
  /** this test exposes bug where too small (few columns) SP crashes with global inhibition  */
  SpatialPooler sp{std::vector<UInt>{1000} /* input*/, std::vector<UInt>{200}/* SP output cols XXX sensitive*/ };
  sp.setBoostStrength(0.0);
  sp.setPotentialRadius(20);
  sp.setPotentialPct(0.5);
  sp.setGlobalInhibition(true);
  sp.setLocalAreaDensity(0.02f);

  SDR input( {sp.getNumInputs()} );
  SDR out1(  {sp.getNumColumns()} );

  EXPECT_NO_THROW(sp.compute(input, false, out1));
}


TEST(SpatialPoolerTest, testInhibitColumnsLocal) {
  // wrapAround = false
  {
    SpatialPooler sp(
        /*inputDimensions*/ {10},
        /*columnDimensions*/ {10},
        /*potentialRadius*/ 16,
        /*potentialPct*/ 0.5f,
        /*globalInhibition*/ false,
        /*localAreaDensity*/ 0.1f,
        /*stimulusThreshold*/ 1,
        /*synPermInactiveDec*/ 0.008f,
        /*synPermActiveInc*/ 0.05f,
        /*synPermConnected*/ 0.1f,
        /*minPctOverlapDutyCycles*/ 0.001f,
        /*dutyCyclePeriod*/ 1000,
        /*boostStrength*/ 10.0f,
        /*seed*/ 1,
        /*spVerbosity*/ 0,
        /*wrapAround*/ false);

    Real density;
    UInt inhibitionRadius;

    vector<Real> overlaps;
    vector<UInt> active;

    Real overlapsArray1[10] = {1, 2, 7, 0, 3, 4, 16, 1, 1.5f, 1.7f};
    //                         L  W  W  L  L  W  W   L   L     W

    inhibitionRadius = 2;
    density = 0.5;
    overlaps.assign(&overlapsArray1[0], &overlapsArray1[10]);
    UInt trueActive[5] = {1, 2, 5, 6, 9};
    sp.setInhibitionRadius(inhibitionRadius);
    sp.inhibitColumnsLocal_(overlaps, density, active);
    ASSERT_EQ(5ul, active.size());
    ASSERT_TRUE(check_vector_eq(trueActive, active));

    Real overlapsArray2[10] = {1, 2, 7, 0, 3, 4, 16, 1, 1.5f, 1.7f};
    //                         L  W  W  L  L  W   W  L   L     W
    overlaps.assign(&overlapsArray2[0], &overlapsArray2[10]);
    UInt trueActive2[6] = {1, 2, 4, 5, 6, 9};
    inhibitionRadius = 3;
    density = 0.5;
    sp.setInhibitionRadius(inhibitionRadius);
    sp.inhibitColumnsLocal_(overlaps, density, active);
    ASSERT_TRUE(active.size() == 6);
    ASSERT_TRUE(check_vector_eq(trueActive2, active));

    // Test arbitration

    Real overlapsArray3[10] = {1, 1, 1, 1, 1, 1, 1, 1, 1, 1};
    //                         W  L  W  L  W  L  W  L  L  L
    overlaps.assign(&overlapsArray3[0], &overlapsArray3[10]);
    UInt trueActive3[4] = {0, 2, 4, 6};
    inhibitionRadius = 3;
    density = 0.25;
    sp.setInhibitionRadius(inhibitionRadius);
    sp.inhibitColumnsLocal_(overlaps, density, active);

    ASSERT_TRUE(active.size() == 4);
    ASSERT_TRUE(check_vector_eq(trueActive3, active));
  }

  // wrapAround = true
  {
    SpatialPooler sp(
        /*inputDimensions*/ {10},
        /*columnDimensions*/ {10},
        /*potentialRadius*/ 16,
        /*potentialPct*/ 0.5f,
        /*globalInhibition*/ false,
        /*localAreaDensity*/ 0.1f,
        /*stimulusThreshold*/ 1,
        /*synPermInactiveDec*/ 0.008f,
        /*synPermActiveInc*/ 0.05f,
        /*synPermConnected*/ 0.1f,
        /*minPctOverlapDutyCycles*/ 0.001f,
        /*dutyCyclePeriod*/ 1000,
        /*boostStrength*/ 10.0f,
        /*seed*/ 1,
        /*spVerbosity*/ 0,
        /*wrapAround*/ true);

    Real density;
    UInt inhibitionRadius;

    vector<Real> overlaps;
    vector<UInt> active;

    Real overlapsArray1[10] = {1, 2, 7, 0, 3, 4, 16, 1, 1.5f, 1.7f};
    //                         L  W  W  L  L  W  W   L   W     W

    inhibitionRadius = 2;
    density = 0.5f;
    overlaps.assign(&overlapsArray1[0], &overlapsArray1[10]);
    UInt trueActive[6] = {1, 2, 5, 6, 8, 9};
    sp.setInhibitionRadius(inhibitionRadius);
    sp.inhibitColumnsLocal_(overlaps, density, active);
    ASSERT_EQ(6ul, active.size());
    ASSERT_TRUE(check_vector_eq(trueActive, active));

    Real overlapsArray2[10] = {1, 2, 7, 0, 3, 4, 16, 1, 1.5f, 1.7f};
    //                         L  W  W  L  W  W   W  L   L     W
    overlaps.assign(&overlapsArray2[0], &overlapsArray2[10]);
    UInt trueActive2[6] = {1, 2, 4, 5, 6, 9};
    inhibitionRadius = 3;
    density = 0.5;
    sp.setInhibitionRadius(inhibitionRadius);
    sp.inhibitColumnsLocal_(overlaps, density, active);
    ASSERT_TRUE(active.size() == 6);
    ASSERT_TRUE(check_vector_eq(trueActive2, active));

    // Test arbitration

    Real overlapsArray3[10] = {1, 1, 1, 1, 1, 1, 1, 1, 1, 1};
    //                         W  W  L  L  W  W  L  L  L  W
    overlaps.assign(&overlapsArray3[0], &overlapsArray3[10]);
    UInt trueActive3[4] = {0, 1, 4, 5};
    inhibitionRadius = 3;
    density = 0.25;
    sp.setInhibitionRadius(inhibitionRadius);
    sp.inhibitColumnsLocal_(overlaps, density, active);

    ASSERT_TRUE(active.size() == 4ul);
    ASSERT_TRUE(check_vector_eq(trueActive3, active));
  }
}

TEST(SpatialPoolerTest, testIsUpdateRound) {
  SpatialPooler sp;
  sp.setUpdatePeriod(50);
  sp.setIterationNum(1);
  ASSERT_TRUE(!sp.isUpdateRound_());
  sp.setIterationNum(39);
  ASSERT_TRUE(!sp.isUpdateRound_());
  sp.setIterationNum(50);
  ASSERT_TRUE(sp.isUpdateRound_());
  sp.setIterationNum(1009);
  ASSERT_TRUE(!sp.isUpdateRound_());
  sp.setIterationNum(1250);
  ASSERT_TRUE(sp.isUpdateRound_());

  sp.setUpdatePeriod(125);
  sp.setIterationNum(0);
  ASSERT_TRUE(sp.isUpdateRound_());
  sp.setIterationNum(200);
  ASSERT_TRUE(!sp.isUpdateRound_());
  sp.setIterationNum(249);
  ASSERT_TRUE(!sp.isUpdateRound_());
  sp.setIterationNum(1330);
  ASSERT_TRUE(!sp.isUpdateRound_());
  sp.setIterationNum(1249);
  ASSERT_TRUE(!sp.isUpdateRound_());
  sp.setIterationNum(1375);
  ASSERT_TRUE(sp.isUpdateRound_());
}


TEST(SpatialPoolerTest, testSetPermanence) {
  vector<UInt> inputDim;
  vector<UInt> columnDim;
  UInt numInputs = 5;
  UInt numColumns = 5;
  SpatialPooler sp;
  setup(sp, numInputs, numColumns);
  UInt potential[5] = {1, 1, 1, 1, 1}; // Fully connected, all possible synapses are potential synapses.
  Real permArr[5][5] = {{-0.10f, 0.500f, 0.400f, 0.010f, 0.020f},
                        {0.300f, 0.010f, 0.020f, 0.120f, 0.090f},
                        {0.070f, 0.050f, 1.030f, 0.190f, 0.060f},
                        {0.180f, 0.090f, 0.110f, 0.010f, 0.030f},
                        {0.200f, 0.101f, 0.050f, -0.09f, 1.100f}};

  Real truePerm[5][5] = {{0.000f, 0.500f, 0.400f, 0.010f, 0.020f},
                         // Clip     -       -       -       -
                         {0.300f, 0.010f, 0.020f, 0.120f, 0.090f},
                         //  -       -       -       -       -
                         {0.070f, 0.050f, 1.000f, 0.190f, 0.060f},
                         //  -       -      Clip     -       -
                         {0.180f, 0.090f, 0.110f, 0.010f, 0.030f},
                         //  -       -       -       -       -
                         {0.200f, 0.101f, 0.050f, 0.000f, 1.000f}};
                         //  -       -       -      Clip    Clip
  UInt trueConnectedSynapses[5][5] = {{0, 1, 1, 0, 0},
                                      {1, 0, 0, 1, 0},
                                      {0, 0, 1, 1, 0},
                                      {1, 0, 1, 0, 0},
                                      {1, 1, 0, 0, 1}};
  UInt trueConnectedCount[5] = {2, 2, 2, 2, 3};
  for (UInt i = 0; i < 5; i++) {
    sp.setPotential(i, potential);
    sp.setPermanence(i, permArr[i]);
    auto permArr = new Real[numInputs];
    auto connectedArr = new UInt[numInputs];
    auto connectedCountsArr = new UInt[numColumns];
    sp.getPermanence(i, permArr);
    sp.getConnectedSynapses(i, connectedArr);
    sp.getConnectedCounts(connectedCountsArr);
    ASSERT_TRUE(check_vector_eq(truePerm[i], permArr, numInputs));
    ASSERT_TRUE(
        check_vector_eq(trueConnectedSynapses[i], connectedArr, numInputs));
    ASSERT_TRUE(trueConnectedCount[i] == connectedCountsArr[i]);
    delete[] permArr;
    delete[] connectedArr;
    delete[] connectedCountsArr;
  }
}


TEST(SpatialPoolerTest, testInitPermanence) {
  vector<UInt> inputDim;
  vector<UInt> columnDim;
  inputDim.push_back(8);
  columnDim.push_back(20);

  SpatialPooler sp;
  Real synPermConnected = 0.2f;
  Real synPermActiveInc = 0.05f;
  sp.initialize(inputDim, columnDim, 16u, 0.5f, true, 0.5f, 0u, 0.01f, 0.1f,
                synPermConnected);
  sp.setSynPermActiveInc(synPermActiveInc);

  UInt arr[8] = {0, 1, 1, 0, 0, 1, 0, 1};
  vector<UInt> potential(&arr[0], &arr[8]);
  vector<Real> perm = sp.initPermanence_(potential, 1.0);
  for (UInt i = 0; i < 8; i++)
    if (potential[i])
      ASSERT_GE(perm[i], synPermConnected);
    else
      ASSERT_LT(perm[i], 1e-5);

  perm = sp.initPermanence_(potential, 0);
  for (UInt i = 0; i < 8; i++)
    if (potential[i])
      ASSERT_LE(perm[i], synPermConnected);
    else
      ASSERT_LT(perm[i], 1e-5);

  inputDim[0] = 100;
  sp.initialize(inputDim, columnDim, 16u, 0.5f, true, 0.5f, 0u, 0.01f, 0.1f,
                synPermConnected);
  sp.setSynPermActiveInc(synPermActiveInc);
  potential.clear();

  for (UInt i = 0; i < 100; i++)
    potential.push_back(1);

  perm = sp.initPermanence_(potential, 0.5);
  int count = 0;
  for (UInt i = 0; i < 100; i++) {
    if (perm[i] >= synPermConnected)
      count++;
  }
  ASSERT_TRUE(count > 5 && count < 95);
}


TEST(SpatialPoolerTest, testInitPermConnected) {
  Real synPermConnected = 0.2f;
  Real synPermMax       = 1.0f;
  SpatialPooler sp({10}, {10}, 16u, 0.5f, true, 0.5f, 0u, 0.01f, 0.1f,
                   synPermConnected);

  for (UInt i = 0; i < 100; i++) {
    Real permVal = sp.initPermConnected_();
    ASSERT_GE(permVal, synPermConnected);
    ASSERT_LE(permVal, synPermMax);
  }
}


TEST(SpatialPoolerTest, testInitPermNonConnected) {
  Real32 synPermConnected = 0.2f;
  SpatialPooler sp({10}, {10}, 16u, 0.5f, true, 0.5f, 0u, 0.01f, 0.1f,
                   synPermConnected);
  EXPECT_EQ(sp.getSynPermMax(), 1.0f);

  for (UInt i = 0; i < 100; i++) {
    Real permVal = sp.initPermNonConnected_();
    ASSERT_GE(permVal, 0.0f);
    ASSERT_LE(permVal, synPermConnected);
  }
}


TEST(SpatialPoolerTest, testinitMapColumn) {
  {
    // Test 1D.
    SpatialPooler sp;
    setup(sp, /*inputDimensions*/ 12, /*columnDimensions*/ 4);

    EXPECT_EQ(1ul, sp.initMapColumn_(0));
    EXPECT_EQ(4ul, sp.initMapColumn_(1));
    EXPECT_EQ(7ul, sp.initMapColumn_(2));
    EXPECT_EQ(10ul,sp.initMapColumn_(3));
  }

  {
    // Test 1D with same dimensions of columns and inputs.
    SpatialPooler sp;
    setup(sp, /*inputDimensions*/ 4, /*columnDimensions*/ 4);

    EXPECT_EQ(0ul, sp.initMapColumn_(0));
    EXPECT_EQ(1ul, sp.initMapColumn_(1));
    EXPECT_EQ(2ul, sp.initMapColumn_(2));
    EXPECT_EQ(3ul, sp.initMapColumn_(3));
  }

  {
    // Test 2D.
    SpatialPooler sp;
    setup(sp, 
        /*inputDimensions*/ {36, 12},
        /*columnDimensions*/ {12, 4});

    EXPECT_EQ(13ul, sp.initMapColumn_(0));
    EXPECT_EQ(49ul, sp.initMapColumn_(4));
    EXPECT_EQ(52ul, sp.initMapColumn_(5));
    EXPECT_EQ(58ul, sp.initMapColumn_(7));
    EXPECT_EQ(418ul,sp.initMapColumn_(47));
  }

  {
    // Test 2D, some input dimensions smaller than column dimensions.
    SpatialPooler sp;
    setup(sp, 
        /*inputDimensions*/ {3, 5},
        /*columnDimensions*/ {4, 4});

    EXPECT_EQ(0ul, sp.initMapColumn_(0));
    EXPECT_EQ(4ul, sp.initMapColumn_(3));
    EXPECT_EQ(14ul,sp.initMapColumn_(15));
  }
}


TEST(SpatialPoolerTest, testinitMapPotential1D) {
  vector<UInt> inputDim, columnDim;
  inputDim.push_back(12);
  columnDim.push_back(4);
  UInt potentialRadius = 2;

  SpatialPooler sp;
  setup(sp, inputDim, columnDim);
  sp.setPotentialRadius(potentialRadius);

  vector<UInt> mask;

  // Test without wrapAround and potentialPct = 1
  sp.setPotentialPct(1.0);

  UInt expectedMask1[12] = {1, 1, 1, 1, 0, 0, 0, 0, 0, 0, 0, 0};
  mask = sp.initMapPotential_(0, false);
  ASSERT_TRUE(check_vector_eq(expectedMask1, mask));

  UInt expectedMask2[12] = {0, 0, 0, 0, 0, 1, 1, 1, 1, 1, 0, 0};
  mask = sp.initMapPotential_(2, false);
  ASSERT_TRUE(check_vector_eq(expectedMask2, mask));

  // Test with wrapAround and potentialPct = 1
  sp.setPotentialPct(1.0);

  UInt expectedMask3[12] = {1, 1, 1, 1, 0, 0, 0, 0, 0, 0, 0, 1};
  mask = sp.initMapPotential_(0, true);
  ASSERT_TRUE(check_vector_eq(expectedMask3, mask));

  UInt expectedMask4[12] = {1, 0, 0, 0, 0, 0, 0, 0, 1, 1, 1, 1};
  mask = sp.initMapPotential_(3, true);
  ASSERT_TRUE(check_vector_eq(expectedMask4, mask));

  // Test with potentialPct < 1
  sp.setPotentialPct(0.5);
  UInt supersetMask1[12] = {1, 1, 1, 1, 0, 0, 0, 0, 0, 0, 0, 1};
  mask = sp.initMapPotential_(0, true);
  ASSERT_TRUE(accumulate(mask.begin(), mask.end(), 0.0f) == 3u);

  UInt unionMask1[12] = {0, 0, 0, 0, 0, 0, 0, 0, 0, 0, 0, 0};
  for (UInt i = 0; i < 12; i++) {
    unionMask1[i] = supersetMask1[i] | mask.at(i);
  }

  ASSERT_TRUE(check_vector_eq(unionMask1, supersetMask1, 12));
}


TEST(SpatialPoolerTest, testinitMapPotential2D) {
  vector<UInt> inputDim, columnDim;
  inputDim.push_back(6);
  inputDim.push_back(12);
  columnDim.push_back(2);
  columnDim.push_back(4);
  UInt potentialRadius = 1;
  Real potentialPct = 1.0;

  SpatialPooler sp;
  setup(sp, inputDim, columnDim);
  sp.setPotentialRadius(potentialRadius);
  sp.setPotentialPct(potentialPct);

  vector<UInt> mask;

  // Test without wrapAround
  UInt expectedMask1[72] = {
      1, 1, 1, 0, 0, 0, 0, 0, 0, 0, 0, 0, 1, 1, 1, 0, 0, 0, 0, 0, 0, 0, 0, 0,
      1, 1, 1, 0, 0, 0, 0, 0, 0, 0, 0, 0, 0, 0, 0, 0, 0, 0, 0, 0, 0, 0, 0, 0,
      0, 0, 0, 0, 0, 0, 0, 0, 0, 0, 0, 0, 0, 0, 0, 0, 0, 0, 0, 0, 0, 0, 0, 0};
  mask = sp.initMapPotential_(0, false);
  ASSERT_TRUE(check_vector_eq(expectedMask1, mask));

  UInt expectedMask2[72] = {
      0, 0, 0, 0, 0, 0, 1, 1, 1, 0, 0, 0, 0, 0, 0, 0, 0, 0, 1, 1, 1, 0, 0, 0,
      0, 0, 0, 0, 0, 0, 1, 1, 1, 0, 0, 0, 0, 0, 0, 0, 0, 0, 0, 0, 0, 0, 0, 0,
      0, 0, 0, 0, 0, 0, 0, 0, 0, 0, 0, 0, 0, 0, 0, 0, 0, 0, 0, 0, 0, 0, 0, 0};
  mask = sp.initMapPotential_(2, false);
  ASSERT_TRUE(check_vector_eq(expectedMask2, mask));

  // Test with wrapAround
  potentialRadius = 2;
  sp.setPotentialRadius(potentialRadius);
  UInt expectedMask3[72] = {
      1, 1, 1, 1, 0, 0, 0, 0, 0, 0, 0, 1, 1, 1, 1, 1, 0, 0, 0, 0, 0, 0, 0, 1,
      1, 1, 1, 1, 0, 0, 0, 0, 0, 0, 0, 1, 1, 1, 1, 1, 0, 0, 0, 0, 0, 0, 0, 1,
      0, 0, 0, 0, 0, 0, 0, 0, 0, 0, 0, 0, 1, 1, 1, 1, 0, 0, 0, 0, 0, 0, 0, 1};
  mask = sp.initMapPotential_(0, true);
  ASSERT_TRUE(check_vector_eq(expectedMask3, mask));

  UInt expectedMask4[72] = {
      1, 0, 0, 0, 0, 0, 0, 0, 1, 1, 1, 1, 1, 0, 0, 0, 0, 0, 0, 0, 1, 1, 1, 1,
      1, 0, 0, 0, 0, 0, 0, 0, 1, 1, 1, 1, 1, 0, 0, 0, 0, 0, 0, 0, 1, 1, 1, 1,
      0, 0, 0, 0, 0, 0, 0, 0, 0, 0, 0, 0, 1, 0, 0, 0, 0, 0, 0, 0, 1, 1, 1, 1};
  mask = sp.initMapPotential_(3, true);
  ASSERT_TRUE(check_vector_eq(expectedMask4, mask));
}


TEST(SpatialPoolerTest, getOverlaps) {
  SpatialPooler sp;
  const vector<UInt> inputDim = {5};
  const vector<UInt> columnDim = {3};
  setup(sp, inputDim, columnDim);

  UInt potential[5] = {1, 1, 1, 1, 1};
  sp.setPotential(0, potential);
  sp.setPotential(1, potential);
  sp.setPotential(2, potential);

  Real permanence0[5] = {0.0f, 0.0f, 0.0f, 0.0f, 0.0f};
  sp.setPermanence(0, permanence0);
  Real permanence1[5] = {1.0f, 1.0f, 1.0f, 0.0f, 0.0f};
  sp.setPermanence(1, permanence1);
  Real permanence2[5] = {1.0f, 1.0f, 1.0f, 1.0f, 1.0f};
  sp.setPermanence(2, permanence2);

  vector<Real> boostFactors = {1.0f, 2.0f, 3.0f};
  sp.setBoostFactors(boostFactors.data());
  sp.setBoostStrength(0.0f); //default, effectively disables boosting

  SDR input( {5}); 
  input.setDense(vector<UInt>{1, 1, 1, 1, 1});
  SDR activeColumns( {3} );
  activeColumns.setDense(vector<UInt>{0, 0, 0});
  sp.compute(input, true, activeColumns);

  //overlaps (not boosted)
  const auto &overlaps = sp.getOverlaps();
  const vector<SynapseIdx> expectedOverlaps = {0, 3, 5};
  EXPECT_EQ(expectedOverlaps, overlaps);

  //boosted overlaps, but boost strength=0.0
  const auto& boostedOverlaps = sp.getBoostedOverlaps();
  const vector<Real> expectedBoostedOverlaps = {0.0f, 3.0f, 5.0f}; //same as orig above (but float)
  EXPECT_EQ(expectedBoostedOverlaps, boostedOverlaps) << "SP with boost strength " << sp.getBoostStrength() << " must not change boosting ";

  //boosted overlaps, but boost strength=2.0
  //recompute
  sp.setBoostFactors(boostFactors.data());
  sp.setBoostStrength(2.0f);
  
  activeColumns.setDense(vector<UInt>{0, 0, 0});
  sp.compute(input, true, activeColumns);

  const auto& boostedOverlaps2 = sp.getBoostedOverlaps();
  const vector<Real> expectedBoostedOverlaps2 = {0.0f, 6.0f, 15.0f};
  EXPECT_EQ(expectedBoostedOverlaps2, boostedOverlaps2) << "SP with boost strength " << sp.getBoostStrength() << " must change boosting ";
}


TEST(SpatialPoolerTest, ZeroOverlap_NoStimulusThreshold_GlobalInhibition) {
  const UInt inputSize = 10;
  const UInt nColumns = 20;

  SpatialPooler sp({inputSize}, {nColumns},
                   /*potentialRadius*/ 10,
                   /*potentialPct*/ 0.5f,
                   /*globalInhibition*/ true,
                   /*localAreaDensity*/ 0.1f,
                   /*stimulusThreshold*/ 0,
                   /*synPermInactiveDec*/ 0.008f,
                   /*synPermActiveInc*/ 0.05f,
                   /*synPermConnected*/ 0.1f,
                   /*minPctOverlapDutyCycles*/ 0.001f,
                   /*dutyCyclePeriod*/ 1000,
                   /*boostStrength*/ 10.0f,
                   /*seed*/ 1,
                   /*spVerbosity*/ 0,
                   /*wrapAround*/ true);

  SDR input( {inputSize} );
  SDR activeColumns( {nColumns} );
  sp.compute(input, true, activeColumns);

  EXPECT_GE(activeColumns.getSum(), 1u) << "zero overlap, but with no stim threshold -> some should be active";
}


TEST(SpatialPoolerTest, ZeroOverlap_StimulusThreshold_GlobalInhibition) {
  const UInt inputSize = 10;
  const UInt nColumns = 20;

  SpatialPooler sp({inputSize}, {nColumns},
                   /*potentialRadius*/ 5,
                   /*potentialPct*/ 0.5f,
                   /*globalInhibition*/ true,
                   /*localAreaDensity*/ 0.1f,
                   /*stimulusThreshold*/ 1,
                   /*synPermInactiveDec*/ 0.008f,
                   /*synPermActiveInc*/ 0.05f,
                   /*synPermConnected*/ 0.1f,
                   /*minPctOverlapDutyCycles*/ 0.001f,
                   /*dutyCyclePeriod*/ 1000,
                   /*boostStrength*/ 10.0f,
                   /*seed*/ 1,
                   /*spVerbosity*/ 0,
                   /*wrapAround*/ true);

  SDR input( {inputSize} );
  SDR activeColumns( {nColumns} );
  sp.compute(input, true, activeColumns);

  EXPECT_EQ(0ul, activeColumns.getSum()) << "Zero overlap and stimulus threshold > 0 -> none active";
}


TEST(SpatialPoolerTest, ZeroOverlap_NoStimulusThreshold_LocalInhibition) {
  const UInt inputSize = 10;
  const UInt nColumns = 20;

  SpatialPooler sp({inputSize}, {nColumns},
                   /*potentialRadius*/ 5,
                   /*potentialPct*/ 0.5f,
                   /*globalInhibition*/ false,
                   /*localAreaDensity*/ 0.1f,
                   /*stimulusThreshold*/ 0,
                   /*synPermInactiveDec*/ 0.008f,
                   /*synPermActiveInc*/ 0.05f,
                   /*synPermConnected*/ 0.1f,
                   /*minPctOverlapDutyCycles*/ 0.001f,
                   /*dutyCyclePeriod*/ 1000,
                   /*boostStrength*/ 10.0f,
                   /*seed*/ 1,
                   /*spVerbosity*/ 0,
                   /*wrapAround*/ true);

  SDR input( {inputSize} );
  SDR activeColumns( {nColumns} );
  sp.compute(input, true, activeColumns);

  EXPECT_GE(activeColumns.getSum(), 1u) << "No overlap, but also no threshold -> some can be active";
}


TEST(SpatialPoolerTest, ZeroOverlap_StimulusThreshold_LocalInhibition) {
  const UInt inputSize = 10;
  const UInt nColumns = 20;

  SpatialPooler sp({inputSize}, {nColumns},
                   /*potentialRadius*/ 10,
                   /*potentialPct*/ 0.5f,
                   /*globalInhibition*/ false,
                   /*localAreaDensity*/ 0.1f,
                   /*stimulusThreshold*/ 1,
                   /*synPermInactiveDec*/ 0.008f,
                   /*synPermActiveInc*/ 0.05f,
                   /*synPermConnected*/ 0.1f,
                   /*minPctOverlapDutyCycles*/ 0.001f,
                   /*dutyCyclePeriod*/ 1000,
                   /*boostStrength*/ 10.0f,
                   /*seed*/ 1,
                   /*spVerbosity*/ 0,
                   /*wrapAround*/ true);

  SDR input({inputSize});
  SDR activeColumns({nColumns});
  sp.compute(input, true, activeColumns);

  EXPECT_EQ(0ul, activeColumns.getSum()) << "No overlap and threshold > 0 -> none will be active";
}


TEST(SpatialPoolerTest, testSaveLoad) {
  const char *filename = "SpatialPoolerSerialization.tmp";
  SpatialPooler sp1, sp2;
  UInt numInputs = 6;
  UInt numColumns = 12;
  setup(sp1, numInputs, numColumns);

  ofstream outfile;
  outfile.open(filename, ifstream::binary);
  sp1.save(outfile);
  outfile.close();

  ifstream infile(filename, ifstream::binary);
  sp2.load(infile);
  infile.close();

  int ret = ::remove(filename);
  ASSERT_TRUE(ret == 0) << "Failed to delete " << filename;

  check_spatial_eq(sp1, sp2);
}


TEST(SpatialPoolerTest, testSerialization2) {
  Random random(10);

  const UInt inputSize = 200;
  const UInt numColumns = 200;

  SpatialPooler sp1;
  sp1.initialize({inputSize}, {numColumns});

  SDR input({inputSize});
  SDR output({numColumns});

  for (UInt i = 0; i < 100; ++i) {
    input.randomize(0.15f, random); //15% bits change
    EXPECT_GT(input.getSum(), (size_t)0) << "No input!";
    sp1.compute(input, true, output);
  }


  // Save initial trained model
  ofstream osC("outC.stream", ofstream::binary);
	osC.precision(std::numeric_limits<double>::digits10 + 1);
	osC.precision(std::numeric_limits<float>::digits10 + 1);
  sp1.save(osC);
  osC.close();

  htm::Timer testTimer;

  for (UInt i = 0; i < 10; ++i) {
    // Create new input
    input.randomize(0.24f, random);

    // Get expected output
    SDR  outputBaseline({numColumns});
    sp1.compute(input, true, outputBaseline);

    {
      SpatialPooler spTemp;

      testTimer.start();

      // Deserialize
      ifstream is("outC.stream", ifstream::binary);
      spTemp.load(is);
      is.close();

      // Feed new record through
      SDR outputC({numColumns});
      spTemp.compute(input, true, outputC);

      // Serialize
      ofstream os("outC.stream", ofstream::binary);
	    os.precision(std::numeric_limits<double>::digits10 + 1);
	    os.precision(std::numeric_limits<float>::digits10 + 1);
      spTemp.save(os);
      os.close();

      testTimer.stop();

      EXPECT_EQ(outputBaseline, outputC);
    }
  }

//  cout << "[          ] Timing for SP serialization: " << testTimer.getElapsed() << "sec" << endl;

  remove("outC.stream");
}


TEST(SpatialPoolerTest, testSaveLoad_ar) {
  const char *filename = "SpatialPoolerSerializationAR.tmp";
  SpatialPooler sp1, sp2;
  UInt numInputs = 6;
  UInt numColumns = 12;
  setup(sp1, numInputs, numColumns);

  sp1.saveToFile(filename);
  sp2.loadFromFile(filename);

  int ret = ::remove(filename);
  ASSERT_TRUE(ret == 0) << "Failed to delete " << filename;

  check_spatial_eq(sp1, sp2);
}



TEST(SpatialPoolerTest, testSerialization_ar) {
  Random random(10);

  const UInt inputSize = 200;
  const UInt numColumns = 200;

  vector<UInt> inputDims{inputSize};
  vector<UInt> colDims{numColumns};

  SpatialPooler sp1;
  sp1.initialize(inputDims, colDims);

  SDR input(inputDims);
  SDR output(colDims);

  for (UInt i = 0; i < 100; ++i) {
    input.randomize(0.05f, random); //5% random ON
    sp1.compute(input, true, output);
  }

  // Now we reuse the last input to test after serialization

  auto activeColumnsBefore = output.getSparse();

  // Save initial trained model
  stringstream ss;
	ss.precision(std::numeric_limits<double>::digits10 + 1);
	ss.precision(std::numeric_limits<float>::digits10 + 1);
  sp1.save(ss);

  SpatialPooler sp2;

  htm::Timer testTimer;

  for (UInt i = 0; i < 6; ++i) {
    // Create new input
    input.randomize(0.05f, random);

    // Get expected output
    SDR outputBaseline(output);
    sp1.compute(input, true, outputBaseline);

    // C - Next do old version
    {
      SpatialPooler spTemp;
      testTimer.start();

      // Deserialize
      ss.seekg(0);
      spTemp.load(ss);

      // Feed new record through
      SDR outputC({numColumns});
      spTemp.compute(input, true, outputC);

      // Serialize
      ss.clear();
      spTemp.save(ss);

      testTimer.stop();

      EXPECT_EQ(outputBaseline, outputC);
    }
  }
  ss.clear();

  cout << "[          ] Timing for SP serialization: " << testTimer.getElapsed() << "sec" << endl;
}


TEST(SpatialPoolerTest, testConstructorVsInitialize) {
  // Initialize SP using the constructor
  SpatialPooler sp1(
      /*inputDimensions*/ {100},
      /*columnDimensions*/ {100},
      /*potentialRadius*/ 16,
      /*potentialPct*/ 0.5f,
      /*globalInhibition*/ true,
      /*localAreaDensity*/ 0.1f,
      /*stimulusThreshold*/ 0,
      /*synPermInactiveDec*/ 0.008f,
      /*synPermActiveInc*/ 0.05f,
      /*synPermConnected*/ 0.1f,
      /*minPctOverlapDutyCycles*/ 0.001f,
      /*dutyCyclePeriod*/ 1000,
      /*boostStrength*/ 0.0f,
      /*seed*/ 1,
      /*spVerbosity*/ 0,
      /*wrapAround*/ true);

  // Initialize SP using the "initialize" method
  SpatialPooler sp2;
  sp2.initialize(
      /*inputDimensions*/ {100},
      /*columnDimensions*/ {100},
      /*potentialRadius*/ 16,
      /*potentialPct*/ 0.5f,
      /*globalInhibition*/ true,
      /*localAreaDensity*/ 0.1f,
      /*stimulusThreshold*/ 0,
      /*synPermInactiveDec*/ 0.008f,
      /*synPermActiveInc*/ 0.05f,
      /*synPermConnected*/ 0.1f,
      /*minPctOverlapDutyCycles*/ 0.001f,
      /*dutyCyclePeriod*/ 1000,
      /*boostStrength*/ 0.0,
      /*seed*/ 1,
      /*spVerbosity*/ 0,
      /*wrapAround*/ true);

  // The two SP should be the same
  check_spatial_eq(sp1, sp2);
  EXPECT_EQ(sp1, sp2);
  EXPECT_TRUE(sp1 == sp2) << "Spatial Poolers not equal";
}


TEST(SpatialPoolerTest, ExactOutput) { 
  // Silver is an SDR that is loaded by direct initalization from a vector.
  SDR silver_sdr({ 200 });
  SDR_sparse_t data = {
    4, 64, 74, 78, 85, 113, 125, 126, 127, 153
  };
  silver_sdr.setSparse(data);


  // Gold tests initalizing an SDR from a manually created string in JSON format.
	// hint: you can generate this string using
	//       silver_sdr.save(std::cout, JSON);
  string gold = "{\"dimensions\": [200],\"sparse\": [4, 64, 74, 78, 85, 113, 125, 126, 127, 153]}";
  std::stringstream gold_stream( gold );
  SDR gold_sdr;
  gold_sdr.load( gold_stream, JSON );
	
	// both SCR's should be the same
  EXPECT_EQ(silver_sdr, gold_sdr);

  SDR inputs({ 1000 });
  SDR columns({ 200 });
  SpatialPooler sp({inputs.dimensions}, {columns.dimensions},
                   /*potentialRadius*/ 99999,
                   /*potentialPct*/ 0.5f,
                   /*globalInhibition*/ true,
                   /*localAreaDensity*/ 0.05f,
                   /*stimulusThreshold*/ 3u,
                   /*synPermInactiveDec*/ 0.008f,
                   /*synPermActiveInc*/ 0.05f,
                   /*synPermConnected*/ 0.1f,
                   /*minPctOverlapDutyCycles*/ 0.001f,
                   /*dutyCyclePeriod*/ 200,
                   /*boostStrength*/ 10.0f,
                   /*seed*/ 42,
                   /*spVerbosity*/ 0,
                   /*wrapAround*/ true);

  for(UInt i = 0; i < 1000; i++) {
    Random rng(i + 1); // Random seed 0 is magic, don't use it.
    inputs.randomize( 0.15f, rng );
    sp.compute(inputs, true, columns);
  }
  ASSERT_EQ( columns, gold_sdr );
}


} // end anonymous namespace<|MERGE_RESOLUTION|>--- conflicted
+++ resolved
@@ -241,7 +241,6 @@
   vector<UInt> colDim, inputDim;
 
   //test for global inhibition, this is trivial
-  {
   colDim.push_back(57); //max SP dimension
   colDim.push_back(31);
   colDim.push_back(2);
@@ -251,32 +250,16 @@
 
   EXPECT_NO_THROW(sp.initialize(inputDim, colDim));
   sp.setGlobalInhibition(true);
-<<<<<<< HEAD
-  ASSERT_TRUE(sp.getInhibitionRadius() == 57) << "In global inh radius must match max dimension";
-  }
-
-  //tests for local inhibition
-  UInt numInputs = 3;
-  UInt numCols = 12;
-  {
-=======
-  ASSERT_EQ(sp.getInhibitionRadius(), 57u);
+  ASSERT_EQ(sp.getInhibitionRadius(), 57u) << "In global inh radius must match max dimension";
 
   //test 2 - local inhibition radius
->>>>>>> bb4f7a6d
   colDim.clear();
   inputDim.clear();
   // avgColumnsPerInput = 4
   // avgConnectedSpanForColumn = 3
-<<<<<<< HEAD
-  inputDim.push_back(numInputs);
-  colDim.push_back(numCols);
-  sp.initialize(inputDim, colDim);
-=======
   UInt numInputs = 3;
   UInt numCols = 12;
   setup(sp, numInputs, numCols);
->>>>>>> bb4f7a6d
   sp.setGlobalInhibition(false);
   sp.setInhibitionRadius(10); //must be < numColumns, otherwise this resorts to global inh
 
@@ -287,18 +270,9 @@
   }
   // ((3 * 4) - 1)/2 => round up
   sp.updateInhibitionRadius_();
-<<<<<<< HEAD
   ASSERT_EQ(6u,  sp.getInhibitionRadius());
-  }
-
-  {
-=======
-  ASSERT_EQ(trueInhibitionRadius, sp.getInhibitionRadius());
 
   //test 3
->>>>>>> bb4f7a6d
-  colDim.clear();
-  inputDim.clear();
   // avgColumnsPerInput = 1.2
   // avgConnectedSpanForColumn = 0.5
   numInputs = 5;
@@ -315,19 +289,9 @@
     sp.setPermanence(i, permArr);
   }
   sp.updateInhibitionRadius_();
-<<<<<<< HEAD
   ASSERT_EQ(1u, sp.getInhibitionRadius());
-  }
-
-  {
-=======
-  ASSERT_EQ(trueInhibitionRadius, sp.getInhibitionRadius());
-
 
   //test 4
->>>>>>> bb4f7a6d
-  colDim.clear();
-  inputDim.clear();
   // avgColumnsPerInput = 2.4
   // avgConnectedSpanForColumn = 2
   numInputs = 5;
@@ -342,13 +306,9 @@
   }
   // ((2.4 * 2) - 1)/2 => round up
   sp.updateInhibitionRadius_();
-<<<<<<< HEAD
   ASSERT_EQ(2u, sp.getInhibitionRadius());
-  }
-=======
-  ASSERT_EQ(trueInhibitionRadius, sp.getInhibitionRadius());
->>>>>>> bb4f7a6d
-}
+}
+
 
 TEST(SpatialPoolerTest, testUpdateMinDutyCycles) {
   SpatialPooler sp;
