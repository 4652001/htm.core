--- conflicted
+++ resolved
@@ -31,13 +31,9 @@
 using namespace nupic;
 using namespace nupic::algorithms::connections;
 
-<<<<<<< HEAD
 #define EPSILON 0.0000001
 
-namespace nta {
-=======
 namespace nupic {
->>>>>>> 8551114a
 
   void ConnectionsTest::RunTests()
   {
