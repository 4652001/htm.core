--- conflicted
+++ resolved
@@ -31,16 +31,6 @@
   using namespace htm;
 
   /* Shared Test Strings */
-<<<<<<< HEAD
-  // Human-readable basic use-case strings (see `testBasicExampleUseCase` below)
-  //  * 1 vs 2 = very similar and should receive similar encodings
-  //  * 2 vs 3 = very different and should receive differeing encodings
-  const std::string testDocEasy1 = "The sky is beautiful today";
-  const std::string testDocEasy2 = "The sun is beautiful today"; // similar above, differ below
-  const std::string testDocEasy3 = "Who did my homework  today";
-  // Basic test strings
-=======
->>>>>>> ea54ae5e
   const std::vector<std::string> testDoc1 =
     { "abcde", "fghij",  "klmno",  "pqrst",  "uvwxy"  };
   const std::vector<std::string> testDoc2 =
@@ -157,67 +147,6 @@
     ASSERT_EQ(output.getSum(), params.activeBits);
   }
 
-<<<<<<< HEAD
-  // Test character frequency floor/ceiling
-  TEST(SimHashDocumentEncoder, testFrequencyChar) {
-    const std::string charTokens = "abbbbccc aabccc aaabcc aabc aabbcccc";
-
-    SimHashDocumentEncoderParameters params1;
-    params1.size = 400u;
-    params1.activeBits = 20u;
-    params1.tokenSimilarity = true;
-    SimHashDocumentEncoder encoder1(params1);
-    SDR output1({ encoder1.size });
-    encoder1.encode(charTokens, output1);
-
-    SimHashDocumentEncoderParameters params2;
-    params2 = params1;
-    params2.charFrequencyFloor = 1;
-    SimHashDocumentEncoder encoder2(params2);
-    SDR output2({ encoder2.size });
-    encoder2.encode(charTokens, output2);
-
-    SimHashDocumentEncoderParameters params3;
-    params3 = params1;
-    params2.charFrequencyCeiling = 4;
-    SimHashDocumentEncoder encoder3(params3);
-    SDR output3({ encoder3.size });
-    encoder3.encode(charTokens, output3);
-
-    ASSERT_NE(output1, output2);
-    ASSERT_NE(output1, output3);
-    ASSERT_NE(output2, output3);
-  }
-
-  // Test token frequency floor/ceiling
-  TEST(SimHashDocumentEncoder, testFrequencyToken) {
-    const std::string tokens = "a a a b b c d d d d e e f"; // min 1 max 4
-
-    SimHashDocumentEncoderParameters params1;
-    params1.size = 400u;
-    params1.activeBits = 20u;
-    SimHashDocumentEncoder encoder1(params1);
-    SDR output1({ encoder1.size });
-    encoder1.encode(tokens, output1);
-
-    SimHashDocumentEncoderParameters params2;
-    params2 = params1;
-    params2.tokenFrequencyFloor = 1;
-    SimHashDocumentEncoder encoder2(params2);
-    SDR output2({ encoder2.size });
-    encoder2.encode(tokens, output2);
-
-    SimHashDocumentEncoderParameters params3;
-    params3 = params1;
-    params2.tokenFrequencyCeiling = 4;
-    SimHashDocumentEncoder encoder3(params3);
-    SDR output3({ encoder3.size });
-    encoder3.encode(tokens, output3);
-
-    ASSERT_NE(output1, output2);
-    ASSERT_NE(output1, output3);
-    ASSERT_NE(output2, output3);
-=======
   // Test excludes param
   TEST(SimHashDocumentEncoder, testExcludes) {
     std::vector<std::string> fullList = {
@@ -247,7 +176,66 @@
     ASSERT_NE(output1, output2); // full != part
     ASSERT_NE(output1, output3); // full != (full - nope)
     ASSERT_EQ(output2, output3); // part == (full - nope)
->>>>>>> ea54ae5e
+
+  // Test character frequency floor/ceiling
+  TEST(SimHashDocumentEncoder, testFrequencyChar) {
+    const std::string charTokens = "abbbbccc aabccc aaabcc aabc aabbcccc";
+
+    SimHashDocumentEncoderParameters params1;
+    params1.size = 400u;
+    params1.activeBits = 20u;
+    params1.tokenSimilarity = true;
+    SimHashDocumentEncoder encoder1(params1);
+    SDR output1({ encoder1.size });
+    encoder1.encode(charTokens, output1);
+
+    SimHashDocumentEncoderParameters params2;
+    params2 = params1;
+    params2.charFrequencyFloor = 1;
+    SimHashDocumentEncoder encoder2(params2);
+    SDR output2({ encoder2.size });
+    encoder2.encode(charTokens, output2);
+
+    SimHashDocumentEncoderParameters params3;
+    params3 = params1;
+    params2.charFrequencyCeiling = 4;
+    SimHashDocumentEncoder encoder3(params3);
+    SDR output3({ encoder3.size });
+    encoder3.encode(charTokens, output3);
+
+    ASSERT_NE(output1, output2);
+    ASSERT_NE(output1, output3);
+    ASSERT_NE(output2, output3);
+  }
+
+  // Test token frequency floor/ceiling
+  TEST(SimHashDocumentEncoder, testFrequencyToken) {
+    const std::string tokens = "a a a b b c d d d d e e f"; // min 1 max 4
+
+    SimHashDocumentEncoderParameters params1;
+    params1.size = 400u;
+    params1.activeBits = 20u;
+    SimHashDocumentEncoder encoder1(params1);
+    SDR output1({ encoder1.size });
+    encoder1.encode(tokens, output1);
+
+    SimHashDocumentEncoderParameters params2;
+    params2 = params1;
+    params2.tokenFrequencyFloor = 1;
+    SimHashDocumentEncoder encoder2(params2);
+    SDR output2({ encoder2.size });
+    encoder2.encode(tokens, output2);
+
+    SimHashDocumentEncoderParameters params3;
+    params3 = params1;
+    params2.tokenFrequencyCeiling = 4;
+    SimHashDocumentEncoder encoder3(params3);
+    SDR output3({ encoder3.size });
+    encoder3.encode(tokens, output3);
+
+    ASSERT_NE(output1, output2);
+    ASSERT_NE(output1, output3);
+    ASSERT_NE(output2, output3);
   }
 
   // Test Serialization and Deserialization
@@ -272,9 +260,6 @@
   }
 
   // Test encoding with case in/sensitivity
-<<<<<<< HEAD
-  TEST(SimHashDocumentEncoder, testTokenCase) {
-=======
   TEST(SimHashDocumentEncoder, testTokenCaseSensitivity) {
     // local test strings
     const std::vector<std::string> testDocCase1 =
@@ -287,7 +272,6 @@
       { "EcHo", 1 }, { "FOxtRoT", 1 }, { "HoTeL", 1 }};
 
     // caseSensitivity=ON
->>>>>>> ea54ae5e
     SimHashDocumentEncoderParameters params;
     params.size = 400u;
     params.sparsity = 0.33f;
@@ -373,8 +357,31 @@
     ASSERT_GT(output3.getOverlap(output4), output1.getOverlap(output3));
   }
 
-<<<<<<< HEAD
-=======
+  // Test encoding with weighted tokens. Make sure output changes accordingly.
+  TEST(SimHashDocumentEncoder, testTokenWeightMap) {
+    const std::map<std::string, UInt> weights = {
+      { "aaa", 4 }, { "bbb", 2 }, { "ccc", 2 }, { "ddd", 4 }, { "eee", 2 },
+      { "fff", 2 }, { "sss", 1 } };
+    const std::vector<std::string> doc1 = { "aaa", "bbb", "ccc", "ddd", "sss" };
+    const std::vector<std::string> doc2 = { "eee", "bbb", "ccc", "fff", "sss" };
+    const std::vector<std::string> doc3 = { "aaa", "eee", "fff", "ddd" };
+
+    SimHashDocumentEncoderParameters params;
+    params.size = 400u;
+    params.sparsity = 0.33f;
+    params.tokenSimilarity = false;
+    params.vocabulary = weights;
+    SimHashDocumentEncoder encoder(params);
+    SDR output1({ params.size });
+    SDR output2({ params.size });
+    SDR output3({ params.size });
+    encoder.encode(doc1, output1);
+    encoder.encode(doc2, output2);
+    encoder.encode(doc3, output3);
+    ASSERT_GT(output1.getOverlap(output3), output1.getOverlap(output2));
+    ASSERT_GT(output1.getOverlap(output2), output2.getOverlap(output3));
+  }
+
   // test vocabulary
   TEST(SimHashDocumentEncoder, testTokenVocabulary) {
     std::map<std::string, UInt> vocabulary = {
@@ -407,32 +414,6 @@
     ASSERT_EQ(output2a.getDense(), output2b.getDense());
   }
 
-  // Test encoding with weighted tokens. Make sure output changes accordingly.
-  TEST(SimHashDocumentEncoder, testTokenWeightMap) {
-    const std::map<std::string, UInt> weights = {
-      { "aaa", 4 }, { "bbb", 2 }, { "ccc", 2 }, { "ddd", 4 }, { "eee", 2 },
-      { "fff", 2 }, { "sss", 1 } };
-    const std::vector<std::string> doc1 = { "aaa", "bbb", "ccc", "ddd", "sss" };
-    const std::vector<std::string> doc2 = { "eee", "bbb", "ccc", "fff", "sss" };
-    const std::vector<std::string> doc3 = { "aaa", "eee", "fff", "ddd" };
-
-    SimHashDocumentEncoderParameters params;
-    params.size = 400u;
-    params.sparsity = 0.33f;
-    params.tokenSimilarity = false;
-    params.vocabulary = weights;
-    SimHashDocumentEncoder encoder(params);
-    SDR output1({ params.size });
-    SDR output2({ params.size });
-    SDR output3({ params.size });
-    encoder.encode(doc1, output1);
-    encoder.encode(doc2, output2);
-    encoder.encode(doc3, output3);
-    ASSERT_GT(output1.getOverlap(output3), output1.getOverlap(output2));
-    ASSERT_GT(output1.getOverlap(output2), output2.getOverlap(output3));
-  }
-
->>>>>>> ea54ae5e
   // Test encoding unicode text, including with 'tokenSimilarity' on/off
   TEST(SimHashDocumentEncoder, testUnicode) {
     const std::vector<std::string> testDocUni1 = {
@@ -467,22 +448,4 @@
     ASSERT_LT(output1.getOverlap(output2), 65u);
   }
 
-  // Test encoding with weighted tokens. Make sure output changes accordingly.
-  TEST(SimHashDocumentEncoder, testWeights) {
-    SimHashDocumentEncoderParameters params;
-    params.size = 400u;
-    params.sparsity = 0.33f;
-    params.tokenSimilarity = false;
-    SimHashDocumentEncoder encoder(params);
-    SDR output1({ params.size });
-    SDR output2({ params.size });
-    SDR output3({ params.size });
-
-    encoder.encode(testDocMap1, output1);
-    encoder.encode(testDocMap2, output2);
-    encoder.encode(testDocMap3, output3);
-    ASSERT_GT(output1.getOverlap(output3), output1.getOverlap(output2));
-    ASSERT_GT(output1.getOverlap(output2), output2.getOverlap(output3));
-  }
-
 } // end namespace testing