--- conflicted
+++ resolved
@@ -102,16 +102,13 @@
 	   )
 	   
 set(regions_tests
-<<<<<<< HEAD
-       unit/regions/BacktrackingTMRegionTest.cpp
-       unit/regions/TMRegionTest.cpp
-       )
-=======
 	   unit/regions/RegionTestUtilities.cpp
 	   unit/regions/RegionTestUtilities.hpp
 	   unit/regions/SPRegionTest.cpp
-	   )
->>>>>>> 2def6424
+     unit/regions/BacktrackingTMRegionTest.cpp
+     unit/regions/TMRegionTest.cpp
+	   )
+
 	   
 set(types_tests
 	   unit/types/BasicTypeTest.cpp
