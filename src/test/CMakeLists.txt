--- conflicted
+++ resolved
@@ -89,11 +89,8 @@
 	   unit/regions/RegionTestUtilities.cpp
 	   unit/regions/RegionTestUtilities.hpp
 	   unit/regions/SPRegionTest.cpp
-<<<<<<< HEAD
            unit/regions/BacktrackingTMRegionTest.cpp
-=======
            unit/regions/TMRegionTest.cpp
->>>>>>> 5e5de4ff
 	   )
 
 	   
