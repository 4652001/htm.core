--- conflicted
+++ resolved
@@ -194,27 +194,18 @@
   // ..Check if we're going to surpass the maximum number of synapses.
   Int overrun = static_cast<Int>(connections.numSynapses(segment) + nActual - maxSynapsesPerSegment_);
   if (overrun > 0) {
-<<<<<<< HEAD
     connections_.destroyMinPermanenceSynapses(segment, static_cast<Int>(overrun), prevWinnerCells);
-=======
-    connections.destroyMinPermanenceSynapses(segment, static_cast<Int>(overrun), prevWinnerCells); //TODO move this functionality to Connections.createSynapse() 
->>>>>>> b8c61586
   }
   // ..Recalculate in case we weren't able to destroy as many synapses as needed.
   const size_t nActualWithMax = std::min(nActual, static_cast<size_t>(maxSynapsesPerSegment_) - connections.numSynapses(segment));
 
   // Pick nActual cells randomly.
-<<<<<<< HEAD
-  for (const auto syn : rng_.sample(candidates, static_cast<UInt>(nActualWithMax))) {
-    connections_.createSynapse(segment, syn, initialPermanence_); //TODO createSynapse consider creating a vector of new synapses at once?
-=======
   rng_.shuffle(candidates.begin(), candidates.end());
   const size_t nDesired = connections.numSynapses(segment) + nActualWithMax; //num synapses on seg after this function (+-), see #COND
   for (const auto syn : candidates) {
     // #COND: this loop finishes two folds: a) we ran out of candidates (above), b) we grew the desired number of new synapses (below)
     if(connections.numSynapses(segment) == nDesired) break;
-    connections.createSynapse(segment, syn, initialPermanence_); //TODO createSynapse consider creating a vector of new synapses at once?
->>>>>>> b8c61586
+    connections_.createSynapse(segment, syn, initialPermanence_); //TODO createSynapse consider creating a vector of new synapses at once?
   }
 }
 
