--- conflicted
+++ resolved
@@ -432,26 +432,19 @@
    * @param activePresynapticCells
    * Active cells in the input.
    *
-<<<<<<< HEAD
+   * @param bool learn : enable learning updates (default true)
+   *
    * @return numActiveConnectedSynapsesForSegment
    * An output vector for active connected synapse counts per segment.
-=======
-   * @param bool learn : enable learning updates (default true)
-   *
->>>>>>> 6475fba9
+   *
    */
   std::vector<SynapseIdx> computeActivity(
                        std::vector<SynapseIdx> &numActivePotentialSynapsesForSegment,
                        const std::vector<CellIdx> &activePresynapticCells,
 		       const bool learn = true);
 
-<<<<<<< HEAD
-  std::vector<SynapseIdx> computeActivity(const std::vector<CellIdx> &activePresynapticCells);
-=======
-  void computeActivity(std::vector<SynapseIdx> &numActiveConnectedSynapsesForSegment,
-                       const std::vector<CellIdx> &activePresynapticCells,
-		       const bool learn = true);
->>>>>>> 6475fba9
+  std::vector<SynapseIdx> computeActivity(const std::vector<CellIdx> &activePresynapticCells, 
+		                          const bool learn = true);
 
   /**
    * The primary method in charge of learning.   Adapts the permanence values of
