--- conflicted
+++ resolved
@@ -431,12 +431,6 @@
    * preinitialized with the length returned by
    * getSegmentFlatVectorLength().
    *
-<<<<<<< HEAD
-   * @param numActiveConnectedSynapsesForSegment
-   * An output vector for active connected synapse counts per segment.
-   *
-=======
->>>>>>> b7f206f5
    * @param (optional) numActivePotentialSynapsesForSegment
    * An output vector for active potential synapse counts per segment.
    *
