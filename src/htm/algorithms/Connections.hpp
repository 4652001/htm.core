--- conflicted
+++ resolved
@@ -621,15 +621,9 @@
    * @retval Number of segments.
    */
   size_t numSegments() const { 
-<<<<<<< HEAD
-	  const long num = static_cast<int>(segments_.size()) - destroyedSegments_; 
-          NTA_ASSERT(num >= 0) << "Number of segments must be greater than zero!";
-          return static_cast<size_t>(num);
-  }
-=======
 	  NTA_ASSERT(segments_.size() >= destroyedSegments_);
-	  return segments_.size() - destroyedSegments_; }
->>>>>>> 47a13e21
+	  return segments_.size() - destroyedSegments_; 
+  }
 
   /**
    * Gets the number of segments on a cell.
@@ -735,15 +729,9 @@
 private:
   std::vector<CellData>    cells_;
   std::vector<SegmentData> segments_;
-<<<<<<< HEAD
   size_t                   destroyedSegments_ = 0;
   std::vector<SynapseData> synapses_;
   size_t                   destroyedSynapses_ = 0;
-=======
-  Segment     destroyedSegments_ = 0;
-  std::vector<SynapseData> synapses_;
-  Synapse     destroyedSynapses_ = 0; //number of destroyed synapses
->>>>>>> 47a13e21
   Permanence               connectedThreshold_; //TODO make const
   UInt32 iteration_ = 0;
 
