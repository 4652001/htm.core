--- conflicted
+++ resolved
@@ -476,8 +476,8 @@
   void raisePermanencesToThreshold(const Segment    segment,
                                    const UInt       segmentThreshold);
 
-  /**
-<<<<<<< HEAD
+
+  /**
    *  iteration: ever increasing step count. 
    *  Increases each main call to "compute". Since connections has more
    *  methods that are called instead of compute (adaptSegment, computeActivity,..)
@@ -486,7 +486,9 @@
    */
 //!  const UInt32& iteration = iteration_; //FIXME cannot construct iteration like this?
   UInt32 iteration() const { return iteration_; }
-=======
+
+
+  /**
    * Ensures that the number of connected synapses is sane.  This method
    * controls the sparsity of the synaptic connections, which is important for
    * the segment to detect things.  If there are too few connections then the
@@ -505,7 +507,7 @@
   void synapseCompetition(  const Segment    segment,
                             const SynapseIdx minimumSynapses,
                             const SynapseIdx maximumSynapses);
->>>>>>> 09d53912
+
 
   /**
    * Modify all permanence on the given segment, uniformly.
