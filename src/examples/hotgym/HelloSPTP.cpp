/* ---------------------------------------------------------------------
 * Numenta Platform for Intelligent Computing (NuPIC)
 * Copyright (C) 2013-2015, Numenta, Inc.  Unless you have an agreement
 * with Numenta, Inc., for a separate license for this software code, the
 * following terms and conditions apply:
 *
 * This program is free software: you can redistribute it and/or modify
 * it under the terms of the GNU Affero Public License version 3 as
 * published by the Free Software Foundation.
 *
 * This program is distributed in the hope that it will be useful,
 * but WITHOUT ANY WARRANTY; without even the implied warranty of
 * MERCHANTABILITY or FITNESS FOR A PARTICULAR PURPOSE.
 * See the GNU Affero Public License for more details.
 *
 * You should have received a copy of the GNU Affero Public License
 * along with this program.  If not, see http://www.gnu.org/licenses.
 *
 * http://numenta.org/licenses/
 * ---------------------------------------------------------------------
 */

#include <algorithm> // std::generate
#include <iostream>
#include <vector>

#include "HelloSPTP.hpp"

#include "nupic/types/Sdr.hpp"

#include "nupic/algorithms/Anomaly.hpp"

#include "nupic/algorithms/TemporalMemory.hpp"

#include "nupic/algorithms/SpatialPooler.hpp"

#include "nupic/encoders/ScalarEncoder.hpp"

#include "nupic/utils/VectorHelpers.hpp"
#include "nupic/utils/Random.hpp"

namespace examples {

using namespace std;
using namespace nupic;
using namespace nupic::utils;

using nupic::sdr::SDR;
using nupic::sdr::ElemSparse;
using nupic::encoders::ScalarEncoder;
using nupic::encoders::ScalarEncoderParameters;

using nupic::algorithms::spatial_pooler::SpatialPooler;

using TM =     nupic::algorithms::temporal_memory::TemporalMemory;

using nupic::algorithms::anomaly::Anomaly;
using nupic::algorithms::anomaly::AnomalyMode;


// work-load
Real64 BenchmarkHotgym::run(UInt EPOCHS, bool useSPlocal, bool useSPglobal, bool useTM, const UInt COLS, const UInt DIM_INPUT, const UInt CELLS) {
#ifndef NDEBUG
  EPOCHS = 2; // make test faster in Debug
#endif

  if(useTM ) {
	  NTA_CHECK(useSPlocal or useSPglobal) << "using TM requires a SP too";
  }

  std::cout << "starting test. DIM_INPUT=" << DIM_INPUT
  		<< ", DIM=" << COLS << ", CELLS=" << CELLS << std::endl;
  std::cout << "EPOCHS = " << EPOCHS << std::endl;


  // initialize SP, TM, Anomaly, AnomalyLikelihood
  tInit.start();
  ScalarEncoderParameters encParams;
  encParams.activeBits = 133;
  encParams.minimum = -100.0;
  encParams.maximum = 100.0;
  encParams.size = DIM_INPUT;
  ScalarEncoder enc( encParams );
  NTA_INFO << "SP (l) local inhibition is slow, so we reduce its data 10x smaller"; //to make it reasonably fast for test, for comparison x10
  SpatialPooler spGlobal(vector<UInt>{DIM_INPUT}, vector<UInt>{COLS}); // Spatial pooler with globalInh
  SpatialPooler spLocal(vector<UInt>{DIM_INPUT}, vector<UInt>{COLS/10u}); // Spatial pooler with local inh
  spGlobal.setGlobalInhibition(true);
  spLocal.setGlobalInhibition(false);

  TM tm(vector<UInt>{COLS}, CELLS);

  Anomaly an(5, AnomalyMode::PURE);
  Anomaly anLikelihood(5, AnomalyMode::LIKELIHOOD);
  tInit.stop();

  // data for processing input
  vector<UInt> input(DIM_INPUT);
  SDR inputSDR({DIM_INPUT});
  vector<UInt> outSP(COLS); // active array, output of SP/TM
  vector<UInt> outSPsparse;
<<<<<<< HEAD
  SDR outTM({COLS}); 
=======
  vector<UInt> outTM(COLS);
>>>>>>> d22ee193
  Real res = 0.0; //for anomaly:
  vector<UInt> prevPred_(COLS);
  Random rnd;

  // Start a stopwatch timer
  printf("starting:  %d iterations.", EPOCHS);
  tAll.start();

  //run
  for (UInt e = 0; e < EPOCHS; e++) {
    //Input
//    generate(input.begin(), input.end(), [&] () { return rnd.getUInt32(2); });
    tRng.start();
    const Real r = (Real)(rnd.getUInt32(100) - rnd.getUInt32(100)*rnd.getReal64()); //rnd from range -100..100
    tRng.stop();

    //Encode
    tEnc.start();
    enc.encode(r, inputSDR);
    tEnc.stop();
    for(auto i = 0u; i < inputSDR.size; ++i) {
      input[i] = (UInt) inputSDR.getDense()[i];
    }

    //SP (global x local)
    if(useSPlocal) {
    tSPloc.start();
    fill(outSP.begin(), outSP.end(), 0);
    spLocal.compute(input.data(), true, outSP.data());
    tSPloc.stop();
    NTA_CHECK(outSP.size() == COLS);
    }

    if(useSPglobal) {
    tSPglob.start();
    fill(outSP.begin(), outSP.end(), 0);
    spGlobal.compute(input.data(), true, outSP.data());
    tSPglob.stop();
    NTA_CHECK(outSP.size() == COLS);
    }
    outSPsparse = VectorHelpers::binaryToSparse(outSP);
    NTA_CHECK(outSPsparse.size() < COLS);


    // TM
    if(useTM) {
    tTM.start();
    tm.compute(outSPsparse.size(), outSPsparse.data(), true /*learn*/);
<<<<<<< HEAD
    tm.activateDendrites(); //must be called before getPredictiveCells
    outTM = tm.cellsToColumns(tm.getActiveCells());
    //TODO for anomaly: 1) use cols 2) use pred
=======
    const auto tmAct = tm.getActiveCells();
    tm.activateDendrites(); //must be called before getPredictiveCells
    const auto tmPred = tm.getPredictiveCells();
    //TODO assert tmAct == spOut
    //TODO merge Act + Pred and use for anomaly from TM
    //TODO for anomaly: figure 1) use cols x cells? 2) use pred x { pred union active} ?
    //outTM = ...
>>>>>>> d22ee193
    tTM.stop();
    }


    //Anomaly (pure x likelihood)
    tAn.start();
    res = an.compute(outSP /*active*/, prevPred_ /*prev predicted*/);
    tAn.stop();

    tAnLikelihood.start();
    anLikelihood.compute(outSP /*active*/, prevPred_ /*prev predicted*/);
    tAnLikelihood.stop();

    prevPred_ = outTM.getSparse(); //to be used as predicted T-1 //FIXME tmPred, or tmPred+Act?, also, cells->cols

    // print
    if (e == EPOCHS - 1) {
      tAll.stop();

      cout << "Epoch = " << e << endl;
      cout << "Anomaly = " << res << endl;
      VectorHelpers::print_vector(VectorHelpers::binaryToSparse<UInt>(outSP), ",", "SP= ");
      cout << "TM= " << outTM << endl;
      NTA_CHECK(outSP[69] == 0) << "A value in SP computed incorrectly";
      NTA_CHECK(outTM.getDense()[42] == 0) << "A value in TM computed incorrectly";
      cout << "==============TIMERS============" << endl;
      cout << "Init:\t" << tInit.getElapsed() << endl;
      cout << "Random:\t" << tRng.getElapsed() << endl;
      cout << "Encode:\t" << tEnc.getElapsed() << endl;
      if(useSPlocal)  cout << "SP (l):\t" << tSPloc.getElapsed() << "(x10)" << endl;
      if(useSPglobal) cout << "SP (g):\t" << tSPglob.getElapsed() << endl;
      if(useTM) cout << "TM:\t" << tTM.getElapsed() << endl;
      cout << "AN:\t" << tAn.getElapsed() << endl;
      cout << "AN:\t" << tAnLikelihood.getElapsed() << endl;

      const size_t timeTotal = (size_t)floor(tAll.getElapsed());
      cout << "Total elapsed time = " << timeTotal << " seconds" << endl;
      if(EPOCHS >= 100) { //show only relevant values, ie don't run in valgrind (ndebug, epochs=5) run
#ifdef _MSC_VER
          const size_t CI_avg_time = (size_t)floor(30*Timer::getSpeed()); //sec
#else
          const size_t CI_avg_time = (size_t)floor(7*Timer::getSpeed()); //sec
#endif
        NTA_CHECK(timeTotal <= CI_avg_time) << //we'll see how stable the time result in CI is, if usable
          "HelloSPTP test slower than expected! (" << timeTotal << ",should be "<< CI_avg_time;
      }
    }
  } //end for
  return tAll.getElapsed();
} //end run()
} //-ns<|MERGE_RESOLUTION|>--- conflicted
+++ resolved
@@ -98,11 +98,7 @@
   SDR inputSDR({DIM_INPUT});
   vector<UInt> outSP(COLS); // active array, output of SP/TM
   vector<UInt> outSPsparse;
-<<<<<<< HEAD
   SDR outTM({COLS}); 
-=======
-  vector<UInt> outTM(COLS);
->>>>>>> d22ee193
   Real res = 0.0; //for anomaly:
   vector<UInt> prevPred_(COLS);
   Random rnd;
@@ -151,19 +147,9 @@
     if(useTM) {
     tTM.start();
     tm.compute(outSPsparse.size(), outSPsparse.data(), true /*learn*/);
-<<<<<<< HEAD
     tm.activateDendrites(); //must be called before getPredictiveCells
     outTM = tm.cellsToColumns(tm.getActiveCells());
     //TODO for anomaly: 1) use cols 2) use pred
-=======
-    const auto tmAct = tm.getActiveCells();
-    tm.activateDendrites(); //must be called before getPredictiveCells
-    const auto tmPred = tm.getPredictiveCells();
-    //TODO assert tmAct == spOut
-    //TODO merge Act + Pred and use for anomaly from TM
-    //TODO for anomaly: figure 1) use cols x cells? 2) use pred x { pred union active} ?
-    //outTM = ...
->>>>>>> d22ee193
     tTM.stop();
     }
 
@@ -177,7 +163,7 @@
     anLikelihood.compute(outSP /*active*/, prevPred_ /*prev predicted*/);
     tAnLikelihood.stop();
 
-    prevPred_ = outTM.getSparse(); //to be used as predicted T-1 //FIXME tmPred, or tmPred+Act?, also, cells->cols
+    prevPred_ = outTM.getSparse(); //to be used as predicted T-1 //FIXME tmPred, also, cells->cols
 
     // print
     if (e == EPOCHS - 1) {
