/* ---------------------------------------------------------------------
 * Numenta Platform for Intelligent Computing (NuPIC)
 * Copyright (C) 2013-2015, Numenta, Inc.  Unless you have an agreement
 * with Numenta, Inc., for a separate license for this software code, the
 * following terms and conditions apply:
 *
 * This program is free software: you can redistribute it and/or modify
 * it under the terms of the GNU Affero Public License version 3 as
 * published by the Free Software Foundation.
 *
 * This program is distributed in the hope that it will be useful,
 * but WITHOUT ANY WARRANTY; without even the implied warranty of
 * MERCHANTABILITY or FITNESS FOR A PARTICULAR PURPOSE.
 * See the GNU Affero Public License for more details.
 *
 * You should have received a copy of the GNU Affero Public License
 * along with this program.  If not, see http://www.gnu.org/licenses.
 *
 * http://numenta.org/licenses/
 * ---------------------------------------------------------------------
 */

#include <algorithm> // std::generate
#include <iostream>
#include <vector>

#include "HelloSPTP.hpp"

#include "nupic/algorithms/TemporalMemory.hpp"
#include "nupic/algorithms/SpatialPooler.hpp"
#include "nupic/encoders/RandomDistributedScalarEncoder.hpp"
#include "nupic/algorithms/AnomalyLikelihood.hpp"

#include "nupic/types/Sdr.hpp"
#include "nupic/utils/Random.hpp"
#include "nupic/types/Sdr.hpp"

namespace examples {

using namespace std;
using namespace nupic;
using namespace nupic::sdr;

using Encoder = nupic::encoders::RandomDistributedScalarEncoder;
using EncoderParameters = nupic::encoders::RDSE_Parameters;
using nupic::algorithms::spatial_pooler::SpatialPooler;
using TM =     nupic::algorithms::temporal_memory::TemporalMemory;
using nupic::algorithms::anomaly::AnomalyLikelihood;


// work-load
Real64 BenchmarkHotgym::run(UInt EPOCHS, bool useSPlocal, bool useSPglobal, bool useTM, const UInt COLS, const UInt DIM_INPUT, const UInt CELLS) {
#ifndef NDEBUG
  EPOCHS = 2; // make test faster in Debug
#endif

  if(useTM ) {
	  NTA_CHECK(useSPlocal or useSPglobal) << "using TM requires a SP too";
  }

  std::cout << "starting test. DIM_INPUT=" << DIM_INPUT
  		<< ", DIM=" << COLS << ", CELLS=" << CELLS << std::endl;
  std::cout << "EPOCHS = " << EPOCHS << std::endl;


  // initialize SP, TM, AnomalyLikelihood
  tInit.start();
  EncoderParameters encParams;
  encParams.sparsity = 0.2f; //20% of the encoding are active bits (1's)
  encParams.size = DIM_INPUT; //the encoder is not optimal, it's to stress-test the SP,TM
//  encParams.resolution = 0.002f;
  encParams.radius = 0.03f;
  encParams.seed = 2019u;
  Encoder enc( encParams );
  SpatialPooler spGlobal(enc.dimensions, vector<UInt>{COLS}); // Spatial pooler with globalInh
  SpatialPooler  spLocal(enc.dimensions, vector<UInt>{COLS}); // Spatial pooler with local inh
  spGlobal.setGlobalInhibition(true);
  spLocal.setGlobalInhibition(false);
  Random rnd(1); //uses fixed seed for deterministic output checks

  TM tm(vector<UInt>{COLS}, CELLS);

  AnomalyLikelihood anLikelihood;
  tInit.stop();

  // data for processing input
<<<<<<< HEAD
  SDR input({DIM_INPUT});
  SDR outSP({COLS});
  vector<UInt> outTM(COLS);
  Real res = 0.0; //for anomaly:
  vector<UInt> prevPred_(COLS);
  Random rnd;
=======
  SDR input(enc.dimensions);
  SDR outSPglobal(spGlobal.getColumnDimensions()); // active array, output of SP/TM
  SDR outSPlocal(spLocal.getColumnDimensions()); //for SPlocal
  SDR outSP(vector<UInt>{COLS});
  SDR outTM(spGlobal.getColumnDimensions()); 
  Real an = 0.0f, anLikely = 0.0f; //for anomaly:
>>>>>>> bf48f813

  // Start a stopwatch timer
  printf("starting:  %d iterations.", EPOCHS);
  tAll.start();

  //run
  float x=0.0f;
  for (UInt e = 0; e < EPOCHS; e++) {

    //Encode
    {
    tEnc.start();
<<<<<<< HEAD
    enc.encode(r, input);
    tEnc.stop();
    }
=======
    x+=0.01f; //step size for fn(x)
    enc.encode(sin(x), input); //model sin(x) function //TODO replace with CSV data
//    cout << x << "\n" << sin(x) << "\n" << input << "\n\n";
    tEnc.stop();
>>>>>>> bf48f813

    tRng.start();
    input.addNoise(0.01, rnd); //change 1% of the SDR for each iteration, this makes a random sequence, but seemingly stable
    tRng.stop();

    //SP (global x local)
    if(useSPlocal) {
    tSPloc.start();
<<<<<<< HEAD
    spLocal.compute(input, true, outSP);
=======
    spLocal.compute(input, true, outSPlocal);
>>>>>>> bf48f813
    tSPloc.stop();
    }

    if(useSPglobal) {
    tSPglob.start();
<<<<<<< HEAD
    spGlobal.compute(input, true, outSP);
    tSPglob.stop();
    }
    NTA_CHECK(outSP.size == COLS);
    NTA_CHECK(outSP.getSum() < COLS);

=======
    spGlobal.compute(input, true, outSPglobal);
    tSPglob.stop();
    }
    outSP = outSPglobal; //toggle if local/global SP is used further down the chain (TM, Anomaly)
>>>>>>> bf48f813

    // TM
    if(useTM) {
    tTM.start();
<<<<<<< HEAD
    tm.compute(outSP.getSum(), outSP.getSparse().data(), true /*learn*/);
    const auto tmAct = tm.getActiveCells();
    tm.activateDendrites(); //must be called before getPredictiveCells 
    const auto tmPred = tm.getPredictiveCells();
    //TODO assert tmAct == spOut
    //TODO merge Act + Pred and use for anomaly from TM
    //TODO for anomaly: figure 1) use cols x cells? 2) use pred x { pred union active} ?
    //outTM = ...
=======
    tm.compute(outSP, true /*learn*/); //to uses output of SPglobal
    tm.activateDendrites(); //required to enable tm.getPredictiveCells()
    outTM = tm.cellsToColumns( tm.getPredictiveCells() );
>>>>>>> bf48f813
    tTM.stop();
    }

<<<<<<< HEAD
    //Anomaly (pure x likelihood)
    tAn.start();
    auto tmp = VectorHelpers::castVectorType<Byte, UInt>(outSP.getDense()); //TODO remove this
    res = an.compute(tmp /*active*/, prevPred_ /*prev predicted*/);
    tAn.stop();
=======
>>>>>>> bf48f813

    //Anomaly (pure x likelihood)
    an = tm.anomaly;
    tAnLikelihood.start();
<<<<<<< HEAD
    anLikelihood.compute(tmp /*active*/, prevPred_ /*prev predicted*/);
=======
    anLikelihood.anomalyProbability(an); //FIXME AnLikelihood is 0.0, probably not working correctly
>>>>>>> bf48f813
    tAnLikelihood.stop();


    // print
    if (e == EPOCHS - 1) {
      tAll.stop();

      cout << "Epoch = " << e << endl;
<<<<<<< HEAD
      cout << "Anomaly = " << res << endl;
      cout << "SP = " << outSP << endl;
      SDR toCols({COLS});
      toCols.setDense(VectorHelpers::cellsToColumns(outTM, CELLS));
      cout << "TM = " << toCols << endl;
      NTA_CHECK(outSP.getSparse()[69] == 0) << "A value in SP computed incorrectly";
      NTA_CHECK(outTM[42] == 0) << "Incorrect value in TM";
=======
      cout << "Anomaly = " << an << endl;
      cout << "Anomaly (Likelihood) = " << anLikely << endl;
      cout << "SP (g)= " << outSP << endl;
      cout << "SP (l)= " << outSPlocal <<endl;
      cout << "TM= " << outTM << endl;
>>>>>>> bf48f813
      cout << "==============TIMERS============" << endl;
      cout << "Init:\t" << tInit.getElapsed() << endl;
      cout << "Random:\t" << tRng.getElapsed() << endl;
      cout << "Encode:\t" << tEnc.getElapsed() << endl;
      if(useSPlocal)  cout << "SP (l):\t" << tSPloc.getElapsed()*1.0f  << endl;
      if(useSPglobal) cout << "SP (g):\t" << tSPglob.getElapsed() << endl;
      if(useTM) cout << "TM:\t" << tTM.getElapsed() << endl;
      cout << "AN:\t" << tAnLikelihood.getElapsed() << endl;

      // check deterministic SP, TM output 
      SDR goldEnc({DIM_INPUT});
      const SDR_sparse_t deterministicEnc{
        0, 4, 13, 21, 24, 30, 32, 37, 40, 46, 47, 48, 50, 51, 64, 68, 79, 81, 89, 97, 99, 114, 120, 135, 136, 140, 141, 143, 144, 147, 151, 155, 161, 162, 164, 165, 169, 172, 174, 179, 181, 192, 201, 204, 205, 210, 213, 226, 237, 242, 247, 249, 254, 255, 262, 268, 271, 282, 283, 295, 302, 306, 307, 317, 330, 349, 353, 366, 368, 380, 393, 399, 404, 409, 410, 420, 422, 441,446, 447, 456, 458, 464, 468, 476, 497, 499, 512, 521, 528, 531, 534, 538, 539, 541, 545, 550, 557, 562, 565, 575, 581, 589, 592, 599, 613, 617, 622, 647, 652, 686, 687, 691, 699, 704, 710, 713, 716, 722, 729, 736, 740, 747, 749, 753, 754, 758, 766, 778, 790, 791, 797, 800, 808, 809, 812, 815, 826, 828, 830, 837, 838, 852, 853, 856, 863, 864, 873, 878, 882, 885, 893, 894, 895, 905, 906, 914, 915, 920, 924, 927, 937, 939, 944, 947, 951, 954, 956, 967, 968, 969, 973, 975, 976, 981, 991, 998
      };
      goldEnc.setSparse(deterministicEnc);

      SDR goldSP({COLS});
      const SDR_sparse_t deterministicSP{
        72, 75, 284, 303, 305, 317, 329, 525, 1095, 2027
      };
      goldSP.setSparse(deterministicSP);

      SDR goldSPlocal({COLS});
      const SDR_sparse_t deterministicSPlocal{
        6, 12, 26, 57, 63, 72, 75, 76, 77, 80, 82, 103, 105, 124, 135, 154, 171, 174, 175, 185, 192, 193, 195, 198, 263, 284, 296, 302, 303, 305, 313, 317, 319, 320, 356, 363, 364, 401, 403, 404, 410, 413, 425, 426, 428, 449, 491, 496, 511, 515, 516, 518, 520, 525, 529, 536, 550, 556, 574, 583, 592, 597, 598, 603, 609, 622, 626, 636, 645, 652, 704, 706, 722, 726, 727, 728, 729, 747, 751, 766, 779, 808, 833, 837, 838, 840, 848, 850, 853, 860, 908, 912, 918, 919, 923, 927, 929, 930, 931, 932, 970, 989, 1006, 1038, 1066, 1082, 1085, 1087, 1092, 1094, 1095, 1113, 1115, 1125, 1128, 1174, 1179, 1180, 1182, 1185, 1205, 1206, 1232, 1236, 1238, 1239, 1240, 1245, 1271, 1292, 1295, 1300, 1303, 1307, 1311, 1319, 1320, 1322, 1382, 1401, 1412, 1415, 1421, 1426, 1431, 1434, 1438, 1470, 1474, 1492, 1501, 1511, 1521, 1524, 1525, 1530, 1532, 1537, 1540, 1600, 1617, 1620, 1622, 1632, 1638, 1641, 1667, 1672, 1680, 1684, 1686, 1690, 1699, 1702, 1742, 1744, 1745, 1746, 1765, 1770, 1774, 1801, 1807, 1808, 1816, 1830, 1834, 1849, 1861, 1867, 1871, 1882, 1902, 1907, 1943, 1945, 1955, 1956, 1966, 1968, 1969, 1971, 1986, 2018, 2025, 2027
      };
      goldSPlocal.setSparse(deterministicSPlocal);

      SDR goldTM({COLS});
      const SDR_sparse_t deterministicTM{
        26, 75 
      };
      goldTM.setSparse(deterministicTM);

      const float goldAn = 0.8f;

      if(EPOCHS == 5000) { //these hand-written values are only valid for EPOCHS = 5000 (default), but not for debug and custom runs. 
        NTA_CHECK(input == goldEnc) << "Deterministic output of Encoder failed!\n" << input << "should be:\n" << goldEnc;
        NTA_CHECK(outSPglobal == goldSP) << "Deterministic output of SP (g) failed!\n" << outSP << "should be:\n" << goldSP;
	NTA_CHECK(outSPlocal == goldSPlocal) << "Deterministic output of SP (l) failed!\n" << outSPlocal << "should be:\n" << goldSPlocal;
#ifndef _MSC_VER //FIXME deterministic checks fail on Windows
        NTA_CHECK(outTM == goldTM) << "Deterministic output of TM failed!\n" << outTM << "should be:\n" << goldTM; 
        NTA_CHECK(static_cast<UInt>(an *10000.0f) == static_cast<UInt>(goldAn *10000.0f)) //compare to 4 decimal places
		<< "Deterministic output of Anomaly failed! " << an << "should be: " << goldAn;
#endif
      }

      // check runtime speed
      const size_t timeTotal = (size_t)floor(tAll.getElapsed());
      cout << "Total elapsed time = " << timeTotal << " seconds" << endl;
      if(EPOCHS >= 100) { //show only relevant values, ie don't run in valgrind (ndebug, epochs=5) run
#ifndef _MSC_VER
        const size_t CI_avg_time = (size_t)floor(30*Timer::getSpeed()); //sec
        NTA_CHECK(timeTotal <= CI_avg_time) << //we'll see how stable the time result in CI is, if usable
          "HelloSPTP test slower than expected! (" << timeTotal << ",should be "<< CI_avg_time << "), speed coef.= " << Timer::getSpeed();
#endif
      }
    }
  } //end for
  return tAll.getElapsed();
} //end run()
} //-ns<|MERGE_RESOLUTION|>--- conflicted
+++ resolved
@@ -84,21 +84,12 @@
   tInit.stop();
 
   // data for processing input
-<<<<<<< HEAD
-  SDR input({DIM_INPUT});
-  SDR outSP({COLS});
-  vector<UInt> outTM(COLS);
-  Real res = 0.0; //for anomaly:
-  vector<UInt> prevPred_(COLS);
-  Random rnd;
-=======
   SDR input(enc.dimensions);
   SDR outSPglobal(spGlobal.getColumnDimensions()); // active array, output of SP/TM
   SDR outSPlocal(spLocal.getColumnDimensions()); //for SPlocal
   SDR outSP(vector<UInt>{COLS});
   SDR outTM(spGlobal.getColumnDimensions()); 
   Real an = 0.0f, anLikely = 0.0f; //for anomaly:
->>>>>>> bf48f813
 
   // Start a stopwatch timer
   printf("starting:  %d iterations.", EPOCHS);
@@ -111,16 +102,10 @@
     //Encode
     {
     tEnc.start();
-<<<<<<< HEAD
-    enc.encode(r, input);
-    tEnc.stop();
-    }
-=======
     x+=0.01f; //step size for fn(x)
     enc.encode(sin(x), input); //model sin(x) function //TODO replace with CSV data
 //    cout << x << "\n" << sin(x) << "\n" << input << "\n\n";
     tEnc.stop();
->>>>>>> bf48f813
 
     tRng.start();
     input.addNoise(0.01, rnd); //change 1% of the SDR for each iteration, this makes a random sequence, but seemingly stable
@@ -129,67 +114,31 @@
     //SP (global x local)
     if(useSPlocal) {
     tSPloc.start();
-<<<<<<< HEAD
-    spLocal.compute(input, true, outSP);
-=======
     spLocal.compute(input, true, outSPlocal);
->>>>>>> bf48f813
     tSPloc.stop();
     }
 
     if(useSPglobal) {
     tSPglob.start();
-<<<<<<< HEAD
-    spGlobal.compute(input, true, outSP);
-    tSPglob.stop();
-    }
-    NTA_CHECK(outSP.size == COLS);
-    NTA_CHECK(outSP.getSum() < COLS);
-
-=======
     spGlobal.compute(input, true, outSPglobal);
     tSPglob.stop();
     }
     outSP = outSPglobal; //toggle if local/global SP is used further down the chain (TM, Anomaly)
->>>>>>> bf48f813
 
     // TM
     if(useTM) {
     tTM.start();
-<<<<<<< HEAD
-    tm.compute(outSP.getSum(), outSP.getSparse().data(), true /*learn*/);
-    const auto tmAct = tm.getActiveCells();
-    tm.activateDendrites(); //must be called before getPredictiveCells 
-    const auto tmPred = tm.getPredictiveCells();
-    //TODO assert tmAct == spOut
-    //TODO merge Act + Pred and use for anomaly from TM
-    //TODO for anomaly: figure 1) use cols x cells? 2) use pred x { pred union active} ?
-    //outTM = ...
-=======
     tm.compute(outSP, true /*learn*/); //to uses output of SPglobal
     tm.activateDendrites(); //required to enable tm.getPredictiveCells()
     outTM = tm.cellsToColumns( tm.getPredictiveCells() );
->>>>>>> bf48f813
     tTM.stop();
     }
 
-<<<<<<< HEAD
-    //Anomaly (pure x likelihood)
-    tAn.start();
-    auto tmp = VectorHelpers::castVectorType<Byte, UInt>(outSP.getDense()); //TODO remove this
-    res = an.compute(tmp /*active*/, prevPred_ /*prev predicted*/);
-    tAn.stop();
-=======
->>>>>>> bf48f813
 
     //Anomaly (pure x likelihood)
     an = tm.anomaly;
     tAnLikelihood.start();
-<<<<<<< HEAD
-    anLikelihood.compute(tmp /*active*/, prevPred_ /*prev predicted*/);
-=======
     anLikelihood.anomalyProbability(an); //FIXME AnLikelihood is 0.0, probably not working correctly
->>>>>>> bf48f813
     tAnLikelihood.stop();
 
 
@@ -198,21 +147,11 @@
       tAll.stop();
 
       cout << "Epoch = " << e << endl;
-<<<<<<< HEAD
-      cout << "Anomaly = " << res << endl;
-      cout << "SP = " << outSP << endl;
-      SDR toCols({COLS});
-      toCols.setDense(VectorHelpers::cellsToColumns(outTM, CELLS));
-      cout << "TM = " << toCols << endl;
-      NTA_CHECK(outSP.getSparse()[69] == 0) << "A value in SP computed incorrectly";
-      NTA_CHECK(outTM[42] == 0) << "Incorrect value in TM";
-=======
       cout << "Anomaly = " << an << endl;
       cout << "Anomaly (Likelihood) = " << anLikely << endl;
       cout << "SP (g)= " << outSP << endl;
       cout << "SP (l)= " << outSPlocal <<endl;
       cout << "TM= " << outTM << endl;
->>>>>>> bf48f813
       cout << "==============TIMERS============" << endl;
       cout << "Init:\t" << tInit.getElapsed() << endl;
       cout << "Random:\t" << tRng.getElapsed() << endl;
