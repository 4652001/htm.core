--- conflicted
+++ resolved
@@ -355,10 +355,6 @@
         setDenseInplace();
     }
 
-<<<<<<< HEAD
-
-=======
->>>>>>> 0bc15511
     /**
      * Gets the current value of the SDR.  The result of this method call is
      * cached inside of this SDR until the SDRs value changes.  After modifying
@@ -378,17 +374,6 @@
         }
         return dense;
     }
-    virtual const SDR_dense_t& getDense() const {
-        if( !dense_valid ) {
-            // Convert from flatSparse to dense.
-            dense.assign( size, 0 );
-            for(const auto idx : getFlatSparse()) {
-                dense[idx] = 1;
-            }
-            dense_valid = true;
-        }
-        return dense;
-    }
 
     /**
      * Query the value of the SDR at a single location.
@@ -444,10 +429,6 @@
         setFlatSparseInplace();
     }
 
-<<<<<<< HEAD
-
-=======
->>>>>>> 0bc15511
     /**
      * Gets the current value of the SDR.  The result of this method call is
      * saved inside of this SDR until the SDRs value changes.  After modifying
@@ -460,39 +441,6 @@
      */
     virtual SDR_flatSparse_t& getFlatSparse() const {
         if( !flatSparse_valid ) {
-<<<<<<< HEAD
-            constGetFlatSparse_( flatSparse );
-            flatSparse_valid = true;
-        }
-        return flatSparse;
-    }
-    virtual SDR_flatSparse_t& getFlatSparse() const {
-        if( !flatSparse_valid ) {
-            constGetFlatSparse_( flatSparse );
-            flatSparse_valid = true;
-        }
-        return flatSparse;
-    }
-private:
-    // It's useful to be able to extract the data from a constant SDR.  It's not
-    // ideal though so keep this method private.
-    void constGetFlatSparse_(SDR_flatSparse_t &flatSparseArg) const {
-        if( flatSparse_valid ) {
-            if( &flatSparseArg != &flatSparse )
-                flatSparseArg.assign( flatSparse.cbegin(), flatSparse.cend() );
-            return;
-        }
-        flatSparseArg.clear(); // Clear out any old data.
-        if( sparse_valid ) {
-            // Convert from sparse to flatSparse.
-            const auto num_nz = size ? sparse[0].size() : 0;
-            flatSparseArg.reserve( num_nz );
-            for(UInt nz = 0; nz < num_nz; nz++) {
-                UInt flat = 0;
-                for(UInt dim = 0; dim < dimensions.size(); dim++) {
-                    flat *= dimensions[dim];
-                    flat += sparse[dim][nz];
-=======
             flatSparse.clear(); // Clear out any old data.
             if( sparse_valid ) {
                 // Convert from sparse to flatSparse.
@@ -505,7 +453,6 @@
                         flat += sparse[dim][nz];
                     }
                     flatSparse.push_back(flat);
->>>>>>> 0bc15511
                 }
             }
             else if( dense_valid ) {
@@ -553,21 +500,10 @@
     void setSparse( const vector<vector<T>> &value ) {
         NTA_ASSERT(value.size() == dimensions.size());
         for(UInt dim = 0; dim < dimensions.size(); dim++) {
-<<<<<<< HEAD
-          sparse[dim].resize(value[dim].size());
-          for (size_t i = 0; i < value[dim].size(); i++)
-            sparse[dim][i] = (UInt32) value[dim][i];
-
-          // NOTE: The line below was replaced with a simple loop
-          //       so that the rhs can be cast to the Internal type of sparse array.
-          //       Under MSVC this generated pages of warnings.
-          //  sparse[dim].assign( value[dim].begin(), value[dim].end() );
-=======
             sparse[dim].clear();
             for(auto itm: value[dim]) {
                 sparse[dim].push_back((UInt)itm);
             }
->>>>>>> 0bc15511
         }
         setSparseInplace();
     }
