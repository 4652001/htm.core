--- conflicted
+++ resolved
@@ -207,13 +207,8 @@
     h.second->onUpdateSynapsePermanence(synapse, permanence);
   }
 
-<<<<<<< HEAD
-  permanence = std::min(permanence, (Permanence) 1. );
-  permanence = std::max(permanence, (Permanence) 0. );
-=======
   permanence = std::min(permanence, maxPermanence );
   permanence = std::max(permanence, minPermanence );
->>>>>>> 5e761fb3
   synapses_[synapse].permanence = permanence;
 }
 
@@ -376,12 +371,7 @@
 
 void Connections::raisePermanencesToThreshold(Segment    segment,
                                               Permanence permanenceThreshold,
-<<<<<<< HEAD
-                                              UInt       segmentThreshold,
-                                              Permanence synPermBelowStimulusInc)
-=======
                                               UInt       segmentThreshold)
->>>>>>> 5e761fb3
 {
   if( segmentThreshold == 0 )
     return;
@@ -404,21 +394,9 @@
   if( increment <= 0 ) // if( minPermSynPtr is already connected ) then ...
     return;            // Enough synapses are already connected.
 
-<<<<<<< HEAD
-  //Round up to multiple of synPermBelowStimulusInc.
-  const Real inc_rounded = ((increment + synPermBelowStimulusInc) -
-                             std::fmod(increment, synPermBelowStimulusInc));
-
-  // Raise the permance of all synapses in the potential pool uniformly.
-  for( const auto &syn : synapses )
-    updateSynapsePermanence(syn, synapses_[syn].permanence + inc_rounded);
-
-  return;
-=======
   // Raise the permance of all synapses in the potential pool uniformly.
   for( const auto &syn : synapses )
     updateSynapsePermanence(syn, synapses_[syn].permanence + increment);
->>>>>>> 5e761fb3
 }
 
 
@@ -429,17 +407,6 @@
 }
 
 
-<<<<<<< HEAD
-// SP NEEDS: connectedCount, Is this needed? it does have a public getter... SP
-// doesn't actually use it though ...
-
-
-// SP NEEDS: synPermTrimThreshold ??? No, its public but it shouldn't be.  I
-// suspect they made it public so that they could test it.
-
-
-=======
->>>>>>> 5e761fb3
 void Connections::save(std::ostream &outStream) const {
   outStream << std::setprecision(std::numeric_limits<Real32>::max_digits10);
   outStream << std::setprecision(std::numeric_limits<Real64>::max_digits10);
