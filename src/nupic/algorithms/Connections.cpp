--- conflicted
+++ resolved
@@ -567,7 +567,6 @@
 }
 
 
-<<<<<<< HEAD
 void Connections::destroyMinPermanenceSynapses(Segment segment, UInt nDestroy, const SDR &excludeCells)
 {
   // Don't destroy any cells that are in excludeCells.
@@ -594,7 +593,10 @@
   destroyCandidates.resize( nDestroy );
   for( const auto synapse : destroyCandidates ) {
     destroySynapse( synapse );
-=======
+  }
+}
+
+
 namespace nupic {
   namespace algorithms {
     namespace connections {
@@ -649,7 +651,6 @@
   return stream;
       }
     }
->>>>>>> fea2c2ad
   }
 }
 
