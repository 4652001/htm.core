/* ---------------------------------------------------------------------
 * Numenta Platform for Intelligent Computing (NuPIC)
 * Copyright (C) 2014-2016, Numenta, Inc.  Unless you have an agreement
 * with Numenta, Inc., for a separate license for this software code, the
 * following terms and conditions apply:
 *
 * This program is free software: you can redistribute it and/or modify
 * it under the terms of the GNU Affero Public License version 3 as
 * published by the Free Software Foundation.
 *
 * This program is distributed in the hope that it will be useful,
 * but WITHOUT ANY WARRANTY; without even the implied warranty of
 * MERCHANTABILITY or FITNESS FOR A PARTICULAR PURPOSE.
 * See the GNU Affero Public License for more details.
 *
 * You should have received a copy of the GNU Affero Public License
 * along with this program.  If not, see http://www.gnu.org/licenses.
 *
 * http://numenta.org/licenses/
 * ----------------------------------------------------------------------
 */

/** @file
 * Implementation of Connections
 */

#include <algorithm> // nth_element
#include <climits>
#include <iomanip>
#include <iostream>

#include <nupic/algorithms/Connections.hpp>

#include <nupic/math/Math.hpp> // nupic::Epsilon

using std::endl;
using std::string;
using std::vector;
using namespace nupic;
using namespace nupic::algorithms::connections;
using nupic::sdr::SDR;

Connections::Connections(CellIdx numCells, Permanence connectedThreshold, bool timeseries) {
  initialize(numCells, connectedThreshold, timeseries);
}

void Connections::initialize(CellIdx numCells, Permanence connectedThreshold, bool timeseries) {
  cells_ = vector<CellData>(numCells);
  segments_.clear();
  destroyedSegments_.clear();
  synapses_.clear();
  destroyedSynapses_.clear();
  potentialSynapsesForPresynapticCell_.clear();
  connectedSynapsesForPresynapticCell_.clear();
  potentialSegmentsForPresynapticCell_.clear();
  connectedSegmentsForPresynapticCell_.clear();
  segmentOrdinals_.clear();
  synapseOrdinals_.clear();
  eventHandlers_.clear();
  NTA_CHECK(connectedThreshold >= minPermanence);
  NTA_CHECK(connectedThreshold <= maxPermanence);
  connectedThreshold_ = connectedThreshold - nupic::Epsilon;

  // Every time a segment or synapse is created, we assign it an ordinal and
  // increment the nextOrdinal. Ordinals are never recycled, so they can be used
  // to order segments or synapses by age.
  nextSegmentOrdinal_ = 0;
  nextSynapseOrdinal_ = 0;

  nextEventToken_ = 0;

  timeseries_ = timeseries;
  reset();
}

UInt32 Connections::subscribe(ConnectionsEventHandler *handler) {
  UInt32 token = nextEventToken_++;
  eventHandlers_[token] = handler;
  return token;
}

void Connections::unsubscribe(UInt32 token) {
  delete eventHandlers_.at(token);
  eventHandlers_.erase(token);
}

Segment Connections::createSegment(CellIdx cell) {
  Segment segment;
  if (!destroyedSegments_.empty() ) { //reuse old, destroyed segs
    segment = destroyedSegments_.back();
    destroyedSegments_.pop_back();
  } else { //create a new segment
    NTA_CHECK(segments_.size() < std::numeric_limits<Segment>::max()) << "Add segment failed: Range of Segment (data-type) insufficinet size."
	    << (size_t)segments_.size() << " < " << (size_t)std::numeric_limits<Segment>::max();
    segment = static_cast<Segment>(segments_.size());
    segments_.push_back(SegmentData());
    segmentOrdinals_.push_back(0);
  }

  SegmentData &segmentData = segments_[segment];
  segmentData.numConnected = 0;
  segmentData.cell = cell;

  CellData &cellData = cells_[cell];
  segmentOrdinals_[segment] = nextSegmentOrdinal_++;
  cellData.segments.push_back(segment);

  for (auto h : eventHandlers_) {
    h.second->onCreateSegment(segment);
  }

  return segment;
}

Synapse Connections::createSynapse(Segment segment,
                                   CellIdx presynapticCell,
                                   Permanence permanence) {
  // Get an index into the synapses_ list, for the new synapse to reside at.
  Synapse synapse;
  if (!destroyedSynapses_.empty() ) {
    synapse = destroyedSynapses_.back();
    destroyedSynapses_.pop_back();
  } else {
    NTA_CHECK(synapses_.size() < std::numeric_limits<Synapse>::max()) << "Add synapse failed: Range of Synapse (data-type) insufficient size."
	    << synapses_.size() << " < " << (size_t)std::numeric_limits<Synapse>::max();
    synapse = static_cast<Synapse>(synapses_.size());
    synapses_.push_back(SynapseData());
    synapseOrdinals_.push_back(0);
  }

  // Fill in the new synapse's data
  SynapseData &synapseData    = synapses_[synapse];
  synapseData.presynapticCell = presynapticCell;
  synapseData.segment         = segment;
  synapseOrdinals_[synapse]   = nextSynapseOrdinal_++;
  // Start in disconnected state.
  synapseData.permanence           = connectedThreshold_ - 1.0f;
  synapseData.presynapticMapIndex_ = 
    (Synapse)potentialSynapsesForPresynapticCell_[presynapticCell].size();
  potentialSynapsesForPresynapticCell_[presynapticCell].push_back(synapse);
  potentialSegmentsForPresynapticCell_[presynapticCell].push_back(segment);

  SegmentData &segmentData = segments_[segment];
  segmentData.synapses.push_back(synapse);


  for (auto h : eventHandlers_) {
    h.second->onCreateSynapse(synapse);
  }

  updateSynapsePermanence(synapse, permanence);

  return synapse;
}

bool Connections::segmentExists_(Segment segment) const {
  const SegmentData &segmentData = segments_[segment];
  const vector<Segment> &segmentsOnCell = cells_[segmentData.cell].segments;
  return (std::find(segmentsOnCell.begin(), segmentsOnCell.end(), segment) !=
          segmentsOnCell.end());
}

bool Connections::synapseExists_(Synapse synapse) const {
  const SynapseData &synapseData = synapses_[synapse];
  const vector<Synapse> &synapsesOnSegment =
      segments_[synapseData.segment].synapses;
  return (std::find(synapsesOnSegment.begin(), synapsesOnSegment.end(),
                    synapse) != synapsesOnSegment.end());
}

/**
 * Helper method to remove a synapse from a presynaptic map, by moving the
 * last synapse in the list over this synapse.
 */
void Connections::removeSynapseFromPresynapticMap_(
    const Synapse index,
    vector<Synapse> &preSynapses,
    vector<Segment> &preSegments)
{
  NTA_ASSERT( !preSynapses.empty() );
  NTA_ASSERT( index < preSynapses.size() );
  NTA_ASSERT( preSynapses.size() == preSegments.size() );

  const auto move = preSynapses.back();
  synapses_[move].presynapticMapIndex_ = index;
  preSynapses[index] = move;
  preSynapses.pop_back();

  preSegments[index] = preSegments.back();
  preSegments.pop_back();
}

void Connections::destroySegment(Segment segment) {
  NTA_ASSERT(segmentExists_(segment));
  for (auto h : eventHandlers_) {
    h.second->onDestroySegment(segment);
  }

  SegmentData &segmentData = segments_[segment];

  // Destroy synapses from the end of the list, so that the index-shifting is
  // easier to do.
  while( !segmentData.synapses.empty() )
    destroySynapse(segmentData.synapses.back());

  CellData &cellData = cells_[segmentData.cell];

  const auto segmentOnCell =
      std::lower_bound(cellData.segments.begin(), cellData.segments.end(),
                       segment, [&](Segment a, Segment b) {
                         return segmentOrdinals_[a] < segmentOrdinals_[b];
                       });

  NTA_ASSERT(segmentOnCell != cellData.segments.end());
  NTA_ASSERT(*segmentOnCell == segment);

  cellData.segments.erase(segmentOnCell);

  destroyedSegments_.push_back(segment);
}

void Connections::destroySynapse(Synapse synapse) {
  NTA_ASSERT(synapseExists_(synapse));
  for (auto h : eventHandlers_) {
    h.second->onDestroySynapse(synapse);
  }

  const SynapseData &synapseData = synapses_[synapse];
        SegmentData &segmentData = segments_[synapseData.segment];
  const auto         presynCell  = synapseData.presynapticCell;

  if( synapseData.permanence >= connectedThreshold_ ) {
    segmentData.numConnected--;

    removeSynapseFromPresynapticMap_(
      synapseData.presynapticMapIndex_,
      connectedSynapsesForPresynapticCell_.at( presynCell ),
      connectedSegmentsForPresynapticCell_.at( presynCell ));

    if( connectedSynapsesForPresynapticCell_.at( presynCell ).empty() ){
      connectedSynapsesForPresynapticCell_.erase( presynCell );
      connectedSegmentsForPresynapticCell_.erase( presynCell );
    }
  }
  else {
    removeSynapseFromPresynapticMap_(
      synapseData.presynapticMapIndex_,
      potentialSynapsesForPresynapticCell_.at( presynCell ),
      potentialSegmentsForPresynapticCell_.at( presynCell ));

    if( potentialSynapsesForPresynapticCell_.at( presynCell ).empty() ){
      potentialSynapsesForPresynapticCell_.erase( presynCell );
      potentialSegmentsForPresynapticCell_.erase( presynCell );
    }
  }

  const auto synapseOnSegment =
      std::lower_bound(segmentData.synapses.begin(), segmentData.synapses.end(),
                       synapse, [&](Synapse a, Synapse b) {
                         return synapseOrdinals_[a] < synapseOrdinals_[b];
                       });

  NTA_ASSERT(synapseOnSegment != segmentData.synapses.end());
  NTA_ASSERT(*synapseOnSegment == synapse);

  segmentData.synapses.erase(synapseOnSegment);

  destroyedSynapses_.push_back(synapse);
}

void Connections::updateSynapsePermanence(Synapse synapse,
                                          Permanence permanence) {
  permanence = std::min(permanence, maxPermanence );
  permanence = std::max(permanence, minPermanence );

  auto &synData = synapses_[synapse];
  
  const bool before = synData.permanence >= connectedThreshold_;
  const bool after  = permanence         >= connectedThreshold_;
  synData.permanence = permanence;

  if( before == after ) { //no change
      return;
  }
    const auto &presyn    = synData.presynapticCell;
    auto &potentialPresyn = potentialSynapsesForPresynapticCell_[presyn];
    auto &potentialPreseg = potentialSegmentsForPresynapticCell_[presyn];
    auto &connectedPresyn = connectedSynapsesForPresynapticCell_[presyn];
    auto &connectedPreseg = connectedSegmentsForPresynapticCell_[presyn];
    const auto &segment   = synData.segment;
    auto &segmentData     = segments_[segment];
    
    if( after ) { //connect
      segmentData.numConnected++;

      // Remove this synapse from presynaptic potential synapses.
      removeSynapseFromPresynapticMap_( synData.presynapticMapIndex_,
                                        potentialPresyn, potentialPreseg );

      // Add this synapse to the presynaptic connected synapses.
      synData.presynapticMapIndex_ = (Synapse)connectedPresyn.size();
      connectedPresyn.push_back( synapse );
      connectedPreseg.push_back( segment );
    }
    else { //disconnected
      segmentData.numConnected--;

      // Remove this synapse from presynaptic connected synapses.
      removeSynapseFromPresynapticMap_( synData.presynapticMapIndex_,
                                        connectedPresyn, connectedPreseg );

      // Add this synapse to the presynaptic connected synapses.
      synData.presynapticMapIndex_ = (Synapse)potentialPresyn.size();
      potentialPresyn.push_back( synapse );
      potentialPreseg.push_back( segment );
    }

    for (auto h : eventHandlers_) { //TODO handle callbacks in performance-critical method only in Debug?
      h.second->onUpdateSynapsePermanence(synapse, permanence);
    }
}

const vector<Segment> &Connections::segmentsForCell(CellIdx cell) const {
  return cells_[cell].segments;
}

Segment Connections::getSegment(CellIdx cell, SegmentIdx idx) const {
  return cells_[cell].segments[idx];
}

const vector<Synapse> &Connections::synapsesForSegment(Segment segment) const {
  NTA_ASSERT(segment < segments_.size()) << "Segment out of bounds! " << segment;
  return segments_[segment].synapses;
}

CellIdx Connections::cellForSegment(Segment segment) const {
  return segments_[segment].cell;
}

SegmentIdx Connections::idxOnCellForSegment(Segment segment) const {
  const vector<Segment> &segments = segmentsForCell(cellForSegment(segment));
  const auto it = std::find(segments.begin(), segments.end(), segment);
  NTA_ASSERT(it != segments.end());
  return (SegmentIdx)std::distance(segments.begin(), it);
}

void Connections::mapSegmentsToCells(const Segment *segments_begin,
                                     const Segment *segments_end,
                                     CellIdx *cells_begin) const {
  CellIdx *out = cells_begin;

  for (auto segment = segments_begin; segment != segments_end;
       ++segment, ++out) {
    NTA_ASSERT(segmentExists_(*segment));
    *out = segments_[*segment].cell;
  }
}

Segment Connections::segmentForSynapse(Synapse synapse) const {
  return synapses_[synapse].segment;
}

const SegmentData &Connections::dataForSegment(Segment segment) const {
  return segments_[segment];
}

const SynapseData &Connections::dataForSynapse(Synapse synapse) const {
  return synapses_[synapse];
}

bool Connections::compareSegments(const Segment a, const Segment b) const {
  const SegmentData &aData = segments_[a];
  const SegmentData &bData = segments_[b];
  if (aData.cell < bData.cell) {
    return true;
  } else if (bData.cell < aData.cell) {
    return false;
  } else {
    return segmentOrdinals_[a] < segmentOrdinals_[b];
  }
}

vector<Synapse>
Connections::synapsesForPresynapticCell(CellIdx presynapticCell) const {
  vector<Synapse> all(
      potentialSynapsesForPresynapticCell_.at(presynapticCell).begin(),
      potentialSynapsesForPresynapticCell_.at(presynapticCell).end());
  all.insert( all.end(),
      connectedSynapsesForPresynapticCell_.at(presynapticCell).begin(),
      connectedSynapsesForPresynapticCell_.at(presynapticCell).end());
  return all;
}

void Connections::reset()
{
  if( not timeseries_ ) {
    NTA_WARN << "Connections::reset() called with timeseries=false.";
  }
  previousUpdates_.clear();
  currentUpdates_.clear();
}

void Connections::computeActivity(
    vector<SynapseIdx> &numActiveConnectedSynapsesForSegment,
    const vector<CellIdx> &activePresynapticCells)
{
  NTA_ASSERT(numActiveConnectedSynapsesForSegment.size() == segments_.size());

  if( timeseries_ ) {
    // Before each cycle of computation move the currentUpdates to the previous
    // updates, and zero the currentUpdates in preparation for learning.
    previousUpdates_.swap( currentUpdates_ );
    currentUpdates_.clear();
  }

  // Iterate through all connected synapses.
  for (const auto& cell : activePresynapticCells) {
    if (connectedSegmentsForPresynapticCell_.count(cell)) {
      for(const auto& segment : connectedSegmentsForPresynapticCell_.at(cell)) {
        ++numActiveConnectedSynapsesForSegment[segment];
      }
    }
  }
}

void Connections::computeActivity(
    vector<SynapseIdx> &numActiveConnectedSynapsesForSegment,
    vector<SynapseIdx> &numActivePotentialSynapsesForSegment,
    const vector<CellIdx> &activePresynapticCells) {
  NTA_ASSERT(numActiveConnectedSynapsesForSegment.size() == segments_.size());
  NTA_ASSERT(numActivePotentialSynapsesForSegment.size() == segments_.size());

  // Iterate through all connected synapses.
  computeActivity(
      numActiveConnectedSynapsesForSegment,
      activePresynapticCells );

  // Iterate through all potential synapses.
  std::copy( numActiveConnectedSynapsesForSegment.begin(),
             numActiveConnectedSynapsesForSegment.end(),
             numActivePotentialSynapsesForSegment.begin());
  for (const auto& cell : activePresynapticCells) {
    if (potentialSegmentsForPresynapticCell_.count(cell)) {
      for(const auto& segment : potentialSegmentsForPresynapticCell_.at(cell)) {
        ++numActivePotentialSynapsesForSegment[segment];
      }
    }
  }
}


void Connections::adaptSegment(const Segment segment, 
                               const SDR &inputs,
                               const Permanence increment,
                               const Permanence decrement)
{
  const auto &inputArray = inputs.getDense();

<<<<<<< HEAD
  for (const Synapse& syn : synapses) {
    const SynapseData &synapseData = dataForSynapse(syn);
=======
  if( timeseries_ ) {
    previousUpdates_.resize( synapses_.size(), 0.0f );
    currentUpdates_.resize(  synapses_.size(), 0.0f );

    for( const auto synapse : synapsesForSegment(segment) ) {
      const SynapseData &synapseData = dataForSynapse(synapse);

      Permanence update;
      if( inputArray[synapseData.presynapticCell] ) {
        update = increment;
      } else {
        update = -decrement;
      }
>>>>>>> bf48f813

      if( update != previousUpdates_[synapse] ) {
        updateSynapsePermanence(synapse, synapseData.permanence + update);
      }
      currentUpdates_[ synapse ] = update;
    }
  }
  else {
    for( const auto synapse : synapsesForSegment(segment) ) {
      const SynapseData &synapseData = dataForSynapse(synapse);

      Permanence permanence = synapseData.permanence;
      if( inputArray[synapseData.presynapticCell] ) {
        permanence += increment;
      } else {
        permanence -= decrement;
      }

<<<<<<< HEAD
    updateSynapsePermanence(syn, permanence);
=======
      updateSynapsePermanence(synapse, permanence);
    }
>>>>>>> bf48f813
  }
}

/**
 * Called for under-performing Segments (can have synapses pruned, etc.). After
 * the call, Segment will have at least segmentThreshold synapses connected, so
 * the Segment could be active next time.
 */
void Connections::raisePermanencesToThreshold(
                  const Segment    segment,
                  const UInt       segmentThreshold)
{
  if( segmentThreshold == 0 ) // No synapses requested to be connected, done.
    return;

  NTA_ASSERT(segment < segments_.size()) << "Accessing segment out of bounds.";
  auto &segData = segments_[segment];
  if( segData.numConnected >= segmentThreshold )
    return;   // The segment already satisfies the requirement, done.

  vector<Synapse> &synapses = segData.synapses;
  if( synapses.empty())
    return;   // No synapses to raise permanences to, no work to do.

  // Prune empty segment? No. 
  // The SP calls this method, but the SP does not do any pruning. 
  // The TM already has code to do pruning, but it doesn't ever call this method.

  // There can be situations when synapses are pruned so the segment has too few
  // synapses to ever activate, so we cannot satisfy the >= segmentThreshold
  // connected.  In this case the method should do the next best thing and
  // connect as many synapses as it can.

  // Keep segmentThreshold within synapses range.
  const auto threshold = std::min((size_t)segmentThreshold, synapses.size());

  // Sort the potential pool by permanence values, and look for the synapse with
  // the N'th greatest permanence, where N is the desired minimum number of
  // connected synapses.  Then calculate how much to increase the N'th synapses
  // permance by such that it becomes a connected synapse.  After that there
  // will be at least N synapses connected.

  // Threshold is ensured to be >=1 by condition at very beginning if(thresh == 0)... 
  auto minPermSynPtr = synapses.begin() + threshold - 1;

  const auto permanencesGreater = [&](const Synapse &A, const Synapse &B)
    { return synapses_[A].permanence > synapses_[B].permanence; };
  // Do a partial sort, it's faster than a full sort.
  std::nth_element(synapses.begin(), minPermSynPtr, synapses.end(), permanencesGreater);

  const Real increment = connectedThreshold_ - synapses_[ *minPermSynPtr ].permanence;
  if( increment <= 0 ) // If minPermSynPtr is already connected then ...
    return;            // Enough synapses are already connected.

  // Raise the permance of all synapses in the potential pool uniformly.
  for( const auto &syn : synapses ) //TODO vectorize: vector + const to all members
    updateSynapsePermanence(syn, synapses_[syn].permanence + increment); //this is performance HOTSPOT
}


void Connections::bumpSegment(const Segment segment, const Permanence delta) {
  const vector<Synapse> &synapses = synapsesForSegment(segment);
  for( const auto &syn : synapses ) {
    updateSynapsePermanence(syn, synapses_[syn].permanence + delta);
  }
}


namespace nupic {
  namespace algorithms {
    namespace connections {
std::ostream& operator<< (std::ostream& stream, const Connections& self)
{
  stream << "Connections:" << std::endl;
  const auto numPresyns = self.potentialSynapsesForPresynapticCell_.size();
  stream << "    Inputs (" << numPresyns
         << ") ~> Outputs (" << self.cells_.size()
         << ") via Segments (" << self.numSegments() << ")" << std::endl;

  UInt        potentialMin  = -1;
  Real        potentialMean = 0.0f;
  UInt        potentialMax  = 0;
  SynapseIdx  connectedMin  = -1;
  Real        connectedMean = 0.0f;
  SynapseIdx  connectedMax  = 0;
  UInt        synapsesDead      = 0;
  UInt        synapsesSaturated = 0;
  for( const auto cellData : self.cells_ ) {
    for( const auto seg : cellData.segments ) {
      const auto &segData = self.dataForSegment( seg );
      const UInt numPotential = (UInt) segData.synapses.size();
      potentialMin   = std::min( potentialMin, numPotential );
      potentialMax   = std::max( potentialMax, numPotential );
      potentialMean += numPotential;

      connectedMin   = std::min( connectedMin, segData.numConnected );
      connectedMax   = std::max( connectedMax, segData.numConnected );
      connectedMean += segData.numConnected;

      for( const auto syn : segData.synapses ) {
        const auto &synData = self.dataForSynapse( syn );
        if( synData.permanence == minPermanence )
          { synapsesDead++; }
        else if( synData.permanence == maxPermanence )
          { synapsesSaturated++; }
      }
    }
  }
  potentialMean = potentialMean / self.numSegments();
  connectedMean = connectedMean / self.numSegments();

  stream << "    Potential Synapses on Segment Min/Mean/Max "
         << potentialMin << " / " << potentialMean << " / " << potentialMax << std::endl;
  stream << "    Connected Synapses on Segment Min/Mean/Max "
         << connectedMin << " / " << connectedMean << " / " << connectedMax << std::endl;

  stream << "    Synapses Dead (" << (Real) synapsesDead / self.numSynapses()
         << "%) Saturated (" <<   (Real) synapsesSaturated / self.numSynapses() << "%)" << std::endl;

  return stream;
      }
    }
  }
}


void Connections::save(std::ostream &outStream) const {
  outStream << std::setprecision(std::numeric_limits<Real32>::max_digits10);
  outStream << std::setprecision(std::numeric_limits<Real64>::max_digits10);

  // Write a starting marker.
  outStream << "Connections" << endl;
  outStream << VERSION << endl;

  outStream << cells_.size() << " " << endl;
  // Save the original permanence threshold, not the private copy which is used
  // only for floating point comparisons.
  outStream << connectedThreshold_ + nupic::Epsilon << " " << endl;

  for (CellData cellData : cells_) {
    const vector<Segment> &segments = cellData.segments;
    outStream << segments.size() << " ";

    for (Segment segment : segments) {
      const SegmentData &segmentData = segments_[segment];

      const vector<Synapse> &synapses = segmentData.synapses;
      outStream << synapses.size() << " ";

      for (Synapse synapse : synapses) {
        const SynapseData &synapseData = synapses_[synapse];
        outStream << synapseData.presynapticCell << " ";
        outStream << synapseData.permanence << " ";
      }
      outStream << endl;
    }
    outStream << endl;
  }
  outStream << endl;

  outStream << "~Connections" << endl;
}


void Connections::load(std::istream &inStream) {
  // Check the marker
  string marker;
  inStream >> marker;
  NTA_CHECK(marker == "Connections");

  // Check the saved version.
  int version;
  inStream >> version;
  NTA_CHECK(version == 2);

  // Retrieve simple variables
  UInt        numCells;
  Permanence  connectedThreshold;
  inStream >> numCells;
  inStream >> connectedThreshold;
  initialize(numCells, connectedThreshold);

  for (UInt cell = 0; cell < numCells; cell++) {

    UInt numSegments;
    inStream >> numSegments;

    for (SegmentIdx j = 0; j < numSegments; j++) {
      Segment segment = createSegment( cell );

      UInt numSynapses;
      inStream >> numSynapses;

      for (SynapseIdx k = 0; k < numSynapses; k++) {
        CellIdx     presyn;
        Permanence  perm;
        inStream >> presyn;
        inStream >> perm;

        createSynapse( segment, presyn, perm );
      }
    }
  }

  inStream >> marker;
  NTA_CHECK(marker == "~Connections");
}


bool Connections::operator==(const Connections &other) const {
  if (cells_.size() != other.cells_.size())
    return false;

  for (CellIdx i = 0; i < static_cast<CellIdx>(cells_.size()); i++) {
    const CellData &cellData = cells_[i];
    const CellData &otherCellData = other.cells_[i];

    if (cellData.segments.size() != otherCellData.segments.size()) {
      return false;
    }

    for (SegmentIdx j = 0; j < static_cast<SegmentIdx>(cellData.segments.size()); j++) {
      const Segment segment = cellData.segments[j];
      const SegmentData &segmentData = segments_[segment];
      const Segment otherSegment = otherCellData.segments[j];
      const SegmentData &otherSegmentData = other.segments_[otherSegment];

      if (segmentData.synapses.size() != otherSegmentData.synapses.size() ||
          segmentData.cell != otherSegmentData.cell) {
        return false;
      }

      for (SynapseIdx k = 0; k < static_cast<SynapseIdx>(segmentData.synapses.size()); k++) {
        const Synapse synapse = segmentData.synapses[k];
        const SynapseData &synapseData = synapses_[synapse];
        const Synapse otherSynapse = otherSegmentData.synapses[k];
        const SynapseData &otherSynapseData = other.synapses_[otherSynapse];

        if (synapseData.presynapticCell != otherSynapseData.presynapticCell ||
            synapseData.permanence != otherSynapseData.permanence) {
          return false;
        }

        // Two functionally identical instances may have different flatIdxs.
        NTA_ASSERT(synapseData.segment == segment);
        NTA_ASSERT(otherSynapseData.segment == otherSegment);
      }
    }
  }

  return true;
}
<|MERGE_RESOLUTION|>--- conflicted
+++ resolved
@@ -456,10 +456,6 @@
 {
   const auto &inputArray = inputs.getDense();
 
-<<<<<<< HEAD
-  for (const Synapse& syn : synapses) {
-    const SynapseData &synapseData = dataForSynapse(syn);
-=======
   if( timeseries_ ) {
     previousUpdates_.resize( synapses_.size(), 0.0f );
     currentUpdates_.resize(  synapses_.size(), 0.0f );
@@ -473,7 +469,6 @@
       } else {
         update = -decrement;
       }
->>>>>>> bf48f813
 
       if( update != previousUpdates_[synapse] ) {
         updateSynapsePermanence(synapse, synapseData.permanence + update);
@@ -492,12 +487,8 @@
         permanence -= decrement;
       }
 
-<<<<<<< HEAD
-    updateSynapsePermanence(syn, permanence);
-=======
       updateSynapsePermanence(synapse, permanence);
     }
->>>>>>> bf48f813
   }
 }
 
