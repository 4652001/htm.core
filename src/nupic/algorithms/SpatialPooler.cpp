--- conflicted
+++ resolved
@@ -957,9 +957,6 @@
   return (iterationNum_ % updatePeriod_) == 0;
 }
 
-
-<<<<<<< HEAD
-=======
 namespace nupic {
   namespace algorithms {
     namespace spatial_pooler {
@@ -971,161 +968,6 @@
     }
   }
 }
-
-void SpatialPooler::save(ostream &outStream) const {
-  // Write a starting marker and version.
-  outStream << std::setprecision(std::numeric_limits<Real>::max_digits10);
-  outStream << "SpatialPooler" << endl;
-  outStream << version_ << endl;
-
-  // Store the simple variables first.
-  outStream << numInputs_ << " " << numColumns_ << " " << potentialRadius_
-            << " ";
-
-  outStream << potentialPct_ << " ";
-  outStream << initConnectedPct_ << " " << globalInhibition_ << " "
-	  << numActiveColumnsPerInhArea_ << " " << localAreaDensity_ << " ";
-
-  outStream << stimulusThreshold_ << " " << inhibitionRadius_ << " "
-            << dutyCyclePeriod_ << " ";
-
-  outStream << boostStrength_ << " ";
-
-  outStream << iterationNum_ << " " << iterationLearnNum_ << " " << spVerbosity_
-            << " " << updatePeriod_ << " ";
-
-  outStream << synPermInactiveDec_ << " "
-    << synPermActiveInc_ << " " << synPermBelowStimulusInc_ << " "
-    << synPermConnected_ << " " << minPctOverlapDutyCycles_ << " ";
-
-  outStream << wrapAround_ << " " << endl;
-
-  // Store vectors.
-  outStream << inputDimensions_.size() << " ";
-  for (auto &elem : inputDimensions_) {
-    outStream << elem << " ";
-  }
-  outStream << endl;
-
-  outStream << columnDimensions_.size() << " ";
-  for (auto &elem : columnDimensions_) {
-    outStream << elem << " ";
-  }
-  outStream << endl;
-
-  for (UInt i = 0; i < numColumns_; i++) {
-    outStream << boostFactors_[i] << " ";
-  }
-  outStream << endl;
-
-  for (UInt i = 0; i < numColumns_; i++) {
-    outStream << overlapDutyCycles_[i] << " ";
-  }
-  outStream << endl;
-
-  for (UInt i = 0; i < numColumns_; i++) {
-    outStream <<  activeDutyCycles_[i] << " ";
-  }
-  outStream << endl;
-
-  for (UInt i = 0; i < numColumns_; i++) {
-    outStream << minOverlapDutyCycles_[i] << " ";
-  }
-  outStream << endl;
-
-  for (UInt i = 0; i < numColumns_; i++) {
-    outStream << tieBreaker_[i] << " ";
-  }
-  outStream << endl;
-
-  connections_.save( outStream );
-
-  //Random
-  outStream << rng_ << endl;
-
-  outStream << "~SpatialPooler" << endl;
-}
-
-// Implementation note: this method sets up the instance using data from
-// inStream. This method does not call initialize. As such we have to be careful
-// that everything in initialize is handled properly here.
-void SpatialPooler::load(istream &inStream) {
-  // Current version
-  version_ = 2;
-
-  // Check the marker
-  string marker;
-  inStream >> marker;
-  NTA_CHECK(marker == "SpatialPooler");
-
-  // Check the saved version.
-  UInt version;
-  inStream >> version;
-  NTA_CHECK(version == version_);
-
-  // Retrieve simple variables
-  inStream >> numInputs_ >> numColumns_ >> potentialRadius_ >> potentialPct_ >>
-      initConnectedPct_ >> globalInhibition_ >> numActiveColumnsPerInhArea_ >>
-      localAreaDensity_ >> stimulusThreshold_ >> inhibitionRadius_ >>
-      dutyCyclePeriod_ >> boostStrength_ >> iterationNum_ >>
-      iterationLearnNum_ >> spVerbosity_ >> updatePeriod_ >>
-      synPermInactiveDec_ >> synPermActiveInc_ >> synPermBelowStimulusInc_ >>
-      synPermConnected_ >> minPctOverlapDutyCycles_;
-  inStream >> wrapAround_;
-
-  // Retrieve vectors.
-  UInt numInputDimensions;
-  inStream >> numInputDimensions;
-  inputDimensions_.resize(numInputDimensions);
-  for (UInt i = 0; i < numInputDimensions; i++) {
-    inStream >> inputDimensions_[i];
-  }
-
-  UInt numColumnDimensions;
-  inStream >> numColumnDimensions;
-  columnDimensions_.resize(numColumnDimensions);
-  for (UInt i = 0; i < numColumnDimensions; i++) {
-    inStream >> columnDimensions_[i];
-  }
-
-  boostFactors_.resize(numColumns_);
-  for (UInt i = 0; i < numColumns_; i++) {
-    inStream >> boostFactors_[i];
-  }
-
-  overlapDutyCycles_.resize(numColumns_);
-  for (UInt i = 0; i < numColumns_; i++) {
-    inStream >> overlapDutyCycles_[i];
-  }
-
-  activeDutyCycles_.resize(numColumns_);
-  for (UInt i = 0; i < numColumns_; i++) {
-    inStream >> activeDutyCycles_[i];
-  }
-
-  minOverlapDutyCycles_.resize(numColumns_);
-  for (UInt i = 0; i < numColumns_; i++) {
-    inStream >> minOverlapDutyCycles_[i];
-  }
-
-  tieBreaker_.resize(numColumns_);
-  for (UInt i = 0; i < numColumns_; i++) {
-    inStream >> tieBreaker_[i];
-  }
-
-  connections_.load( inStream );
-
-  inStream >> rng_;
-
-  inStream >> marker;
-  NTA_CHECK(marker == "~SpatialPooler");
-
-  // initialize ephemeral members
-  overlaps_.resize(numColumns_);
-  overlapsPct_.resize(numColumns_);
-  boostedOverlaps_.resize(numColumns_);
-}
->>>>>>> 5b0b4a9e
 
 
 //----------------------------------------------------------------------
