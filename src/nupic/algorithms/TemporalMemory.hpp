--- conflicted
+++ resolved
@@ -502,13 +502,8 @@
 
   Random rng_;
 
-<<<<<<< HEAD
-public: //TODO make private
-  Connections connections;
-=======
 public:
   Connections connections; //TODO not public!
->>>>>>> bff9dd9b
 };
 
 } // end namespace temporal_memory
