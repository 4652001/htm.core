--- conflicted
+++ resolved
@@ -617,12 +617,8 @@
   SegmentIdx maxSegmentsPerCell_;
   SynapseIdx maxSynapsesPerSegment_;
 
-<<<<<<< HEAD
+private:
   sdr::SDR activeCells_;
-=======
-private:
-  vector<CellIdx> activeCells_;
->>>>>>> e7200077
   vector<CellIdx> winnerCells_;
   bool segmentsValid_;
   vector<Segment> activeSegments_;
