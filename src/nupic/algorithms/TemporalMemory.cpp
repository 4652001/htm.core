--- conflicted
+++ resolved
@@ -211,49 +211,6 @@
   }
 }
 
-<<<<<<< HEAD
-=======
-static void destroyMinPermanenceSynapses(Connections &connections, Random &rng,
-                                         Segment segment, Int nDestroy,
-                                         const vector<CellIdx> &excludeCells) {
-  if (nDestroy <= 0) return;
-  // Don't destroy any cells that are in excludeCells.
-  vector<Synapse> destroyCandidates;
-  for (Synapse synapse : connections.synapsesForSegment(segment)) {
-    const CellIdx presynapticCell =
-        connections.dataForSynapse(synapse).presynapticCell;
-
-    if (!std::binary_search(excludeCells.begin(), excludeCells.end(),
-                            presynapticCell)) {
-      destroyCandidates.push_back(synapse);
-    }
-  }
-
-  // Find cells one at a time. This is slow, but this code rarely runs, and it
-  // needs to work around floating point differences between environments.
-  for (Int32 i = 0; i < nDestroy && !destroyCandidates.empty(); i++) {
-    Permanence minPermanence = std::numeric_limits<Permanence>::max();
-    vector<Synapse>::iterator minSynapse = destroyCandidates.end();
-
-    for (auto synapse = destroyCandidates.begin();
-         synapse != destroyCandidates.end(); synapse++) {
-      const Permanence permanence =
-          connections.dataForSynapse(*synapse).permanence;
-
-      // Use special Epsilon logic to compensate for floating point
-      // differences between C++ and other environments.
-      if (permanence < minPermanence - nupic::Epsilon) {
-        minSynapse = synapse;
-        minPermanence = permanence;
-      }
-    }
-
-    connections.destroySynapse(*minSynapse);
-    destroyCandidates.erase(minSynapse);
-  }
-}
-
->>>>>>> 3e4d8323
 static void growSynapses(Connections &connections, 
 		         Random &rng, 
 			 const Segment& segment,
