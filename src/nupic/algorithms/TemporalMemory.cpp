--- conflicted
+++ resolved
@@ -836,16 +836,9 @@
 
 
 // Print the main TM creation parameters
-<<<<<<< HEAD
-void TemporalMemory::printParameters() {
-  std::cout << "Temporal Memory Parameters\n";
-  std::cout
-      << "version                   = " << TM_VERSION << std::endl
-=======
 void TemporalMemory::printParameters(std::ostream& out) const {
-  out << "------------CPP TemporalMemory Parameters ------------------\n";
+  out << "Temporal Memory Parameters\n";
   out << "version                   = " << TM_VERSION << std::endl
->>>>>>> 8234bdd6
       << "numColumns                = " << numberOfColumns() << std::endl
       << "cellsPerColumn            = " << getCellsPerColumn() << std::endl
       << "activationThreshold       = " << getActivationThreshold() << std::endl
