--- conflicted
+++ resolved
@@ -890,13 +890,8 @@
      a "connected state" (connected synapses) that are connected to
      input bits which are turned on.
   */
-<<<<<<< HEAD
-  void calculateOverlap_(const SDR &input, vector<SynapseIdx> &overlap) const;
+  void calculateOverlap_(const sdr::SDR &input, vector<SynapseIdx> &overlap) const;
   void calculateOverlapPct_(const vector<SynapseIdx> &overlaps, vector<Real> &overlapPct) const;
-=======
-  void calculateOverlap_(const sdr::SDR &input, vector<UInt> &overlap) const;
-  void calculateOverlapPct_(const vector<UInt> &overlaps, vector<Real> &overlapPct) const;
->>>>>>> db156050
 
   /**
       Performs inhibition. This method calculates the necessary values needed to
@@ -1093,11 +1088,7 @@
   @param activeArray  An int array containing the indices of the active columns,
                   the sprase set of columns which survived inhibition
   */
-<<<<<<< HEAD
-  void updateDutyCycles_(const vector<SynapseIdx> &overlaps, SDR &active);
-=======
-  void updateDutyCycles_(const vector<UInt> &overlaps, sdr::SDR &active);
->>>>>>> db156050
+  void updateDutyCycles_(const vector<SynapseIdx> &overlaps, sdr::SDR &active);
 
   /**
     Update the boost factors for all columns. The boost factors are used to
