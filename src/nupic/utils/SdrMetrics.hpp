--- conflicted
+++ resolved
@@ -198,15 +198,7 @@
      *
      * @param period Time scale for exponential moving average.
      */
-<<<<<<< HEAD
-    SDR_ActivationFrequency( const vector<UInt> dimensions, UInt period )
-        : SDR_MetricsHelper_( dimensions, period )
-    {
-        UInt size = 1;
-        for(const auto &dim : dimensions)
-            size *= dim;
-        initialize( size );
-    }
+    ActivationFrequency( const std::vector<UInt> dimensions, UInt period );
 
     /**
      * TODO: DOCS
@@ -220,56 +212,12 @@
         samples_ = period;
     }
 
-    const vector<Real> &activationFrequency = activationFrequency_;
-
-    Real min() const {
-        return *std::min_element(activationFrequency_.begin(),
-                                 activationFrequency_.end());
-    }
-
-    Real max() const {
-        return *std::max_element(activationFrequency_.begin(),
-                                 activationFrequency_.end());
-    }
-
-    Real mean() const  {
-        const auto sum = std::accumulate( activationFrequency_.begin(),
-                                          activationFrequency_.end(),
-                                          0.0f);
-        return (Real) sum / activationFrequency_.size();
-    }
-
-    Real std() const {
-        const auto mean_ = mean();
-        auto sum_squares = 0.0f;
-        for(const auto &frequency : activationFrequency) {
-            const auto displacement = frequency - mean_;
-            sum_squares += displacement * displacement;
-        }
-        const auto variance = sum_squares / activationFrequency.size();
-
-        return std::sqrt( variance );
-    }
-
-    static Real binary_entropy_(const vector<Real> &frequencies) {
-        Real accumulator = 0.0f;
-        for(const auto &p  : frequencies) {
-            const auto  p_ = 1.0f - p;
-            const auto  e  = -p * std::log2( p ) - p_ * std::log2( p_ );
-            accumulator   += isnan(e) ? 0.0f : e;
-        }
-        return accumulator / frequencies.size();
-    }
-=======
-    ActivationFrequency( const std::vector<UInt> dimensions, UInt period );
-
     const std::vector<Real> &activationFrequency = activationFrequency_;
 
     Real min() const;
     Real max() const;
     Real mean() const;
     Real std() const;
->>>>>>> 8ad0087d
 
     /**
      * Binary entropy is a measurement of information.  It measures how well the
